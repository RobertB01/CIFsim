/////////////////////////////////////////////////////////////////////////////////
// Copyright (c) 2010, 2021 Contributors to the Eclipse Foundation
//
// See the NOTICE file(s) distributed with this work for additional
// information regarding copyright ownership.
//
// This program and the accompanying materials are made available under the terms
// of the MIT License which is available at https://opensource.org/licenses/MIT
//
// SPDX-License-Identifier: MIT
/////////////////////////////////////////////////////////////////////////////////

include::_part_attributes.asciidoc[]

indexterm:[update]

[[download-install-update]]
== Updating Eclipse ESCET tools

New versions of the Eclipse ESCET tools can be used side-by-side older versions.

To download and install a new version of Eclipse ESCET tools side-by-side an older version, follow these steps:

* Follow the normal <<download-install-install,installation instructions>>, extracting the new version to a different directory than the old version.

* You can copy the data (<<use-terminology-project,projects>>, files, and settings) of an earlier installation to the new installation.
While neither version of the Eclipse ESCET IDE is running, simply remove the <<use-terminology-workspace,workspace>> directory of the new installation, and copy the workspace directory of the earlier installation to the new installation.

<<<<<<< HEAD
Using these instructions, it is possible to use multiple installations side by side, at the same time, regardless of whether the installations are the same release or different releases.
Simply extract them to different directories and launch them as you would normally do.


=== In-place update

To perform an in-place update of the Eclipse ESCET tools:

* Select menu:Help[Check for Updates] within the Eclipse ESCET IDE.
Follow the on-screen instructions to perform an in-place update.

* This will _not_ update the command line scripts.

* If the tool indicates that no updates are available, while you are sure that an updated version has been released, or if some other problem occurs, please restart the tool and try again.
If still an in-place update fails, try to install a new version side-by-side the older version.

* If you get a dialog stating there is a problem, click the btn:[Details] button for further details.
If may mention `Address family not supported by protocol family: connect`.
If so, close Eclipse, and add the following line to the `eclipse.ini` file:
+
[source]
----
-Djava.net.preferIPv4Stack=true
----
+
Add the line at the end of the file, on a line by itself.
By default, `eclipse.ini` is located in the Eclipse ESCET tools installation directory, except for macOS, where instead it is in the `EclipseESCET.app/Contents/Eclipse` directory inside the Eclipse ESCET tools installation directory.
Restart the Eclipse ESCET IDE and try again.
=======
Using these instructions, it is possible to use multiple installations side by side, at the same time, regardless of whether the installations are the same version or different versions.
Simply extract them to different directories and launch them as you would normally do.
>>>>>>> a2819a66
<|MERGE_RESOLUTION|>--- conflicted
+++ resolved
@@ -26,36 +26,5 @@
 * You can copy the data (<<use-terminology-project,projects>>, files, and settings) of an earlier installation to the new installation.
 While neither version of the Eclipse ESCET IDE is running, simply remove the <<use-terminology-workspace,workspace>> directory of the new installation, and copy the workspace directory of the earlier installation to the new installation.
 
-<<<<<<< HEAD
-Using these instructions, it is possible to use multiple installations side by side, at the same time, regardless of whether the installations are the same release or different releases.
-Simply extract them to different directories and launch them as you would normally do.
-
-
-=== In-place update
-
-To perform an in-place update of the Eclipse ESCET tools:
-
-* Select menu:Help[Check for Updates] within the Eclipse ESCET IDE.
-Follow the on-screen instructions to perform an in-place update.
-
-* This will _not_ update the command line scripts.
-
-* If the tool indicates that no updates are available, while you are sure that an updated version has been released, or if some other problem occurs, please restart the tool and try again.
-If still an in-place update fails, try to install a new version side-by-side the older version.
-
-* If you get a dialog stating there is a problem, click the btn:[Details] button for further details.
-If may mention `Address family not supported by protocol family: connect`.
-If so, close Eclipse, and add the following line to the `eclipse.ini` file:
-+
-[source]
-----
--Djava.net.preferIPv4Stack=true
-----
-+
-Add the line at the end of the file, on a line by itself.
-By default, `eclipse.ini` is located in the Eclipse ESCET tools installation directory, except for macOS, where instead it is in the `EclipseESCET.app/Contents/Eclipse` directory inside the Eclipse ESCET tools installation directory.
-Restart the Eclipse ESCET IDE and try again.
-=======
 Using these instructions, it is possible to use multiple installations side by side, at the same time, regardless of whether the installations are the same version or different versions.
-Simply extract them to different directories and launch them as you would normally do.
->>>>>>> a2819a66
+Simply extract them to different directories and launch them as you would normally do.