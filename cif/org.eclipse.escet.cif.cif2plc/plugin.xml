<?xml version="1.0" encoding="UTF-8"?>
<?eclipse version="3.4"?>
<!--
  Copyright (c) 2010, 2023 Contributors to the Eclipse Foundation
 
  See the NOTICE file(s) distributed with this work for additional
  information regarding copyright ownership.
 
  This program and the accompanying materials are made available under the terms
  of the MIT License which is available at https://opensource.org/licenses/MIT
 
  SPDX-License-Identifier: MIT
-->
<plugin>
   <extension point="org.eclipse.ui.commands">
      <category
         id="org.eclipse.escet.cif.commands.category"
         name="CIF commands">
      </category>
      <command
         categoryId="org.eclipse.escet.cif.commands.category"
         defaultHandler="org.eclipse.escet.cif.cif2plc.CifToPlcCommandHandler"
         id="org.eclipse.escet.cif.cif2plc.CifToPlcCommand"
         name="Generate PLC code for CIF specification (stable)">
      </command>
   </extension>
   <extension point="org.eclipse.core.expressions.definitions">
      <definition id="org.eclipse.escet.cif.cif2plc.singleFile">
         <and>
            <iterate>
               <adapt type="org.eclipse.core.resources.IFile">
                  <test property="org.eclipse.core.resources.name"
                        value="*.cif"/>
               </adapt>
            </iterate>
            <count value="1"/>
         </and>
      </definition>
   </extension>
   <extension point="org.eclipse.ui.menus">
      <menuContribution locationURI="popup:org.eclipse.ui.popup.any">
         <menu
               icon="icons/cif_app.png"
               id="org.eclipse.escet.cif.menu.implementation"
               label="CIF implemen&amp;tation tools">
            <command
                  commandId="org.eclipse.escet.cif.cif2plc.CifToPlcCommand"
<<<<<<< HEAD
                  icon="icons/cif_to_plc.png"
                  label="Generate &amp;PLC code for CIF specification... (stable)">
=======
                  icon="icons/cif_app.png"
                  label="Generate &amp;PLC code for CIF specification...">
>>>>>>> f027c62c
               <visibleWhen>
                  <or>
                     <with variable="activeMenuSelection">
                        <reference definitionId="org.eclipse.escet.cif.cif2plc.singleFile"/>
                     </with>
                     <with variable="activeMenuEditorInput">
                        <reference definitionId="org.eclipse.escet.cif.cif2plc.singleFile"/>
                     </with>
                  </or>
               </visibleWhen>
            </command>
         </menu>
      </menuContribution>
   </extension>
</plugin><|MERGE_RESOLUTION|>--- conflicted
+++ resolved
@@ -45,13 +45,8 @@
                label="CIF implemen&amp;tation tools">
             <command
                   commandId="org.eclipse.escet.cif.cif2plc.CifToPlcCommand"
-<<<<<<< HEAD
                   icon="icons/cif_to_plc.png"
                   label="Generate &amp;PLC code for CIF specification... (stable)">
-=======
-                  icon="icons/cif_app.png"
-                  label="Generate &amp;PLC code for CIF specification...">
->>>>>>> f027c62c
                <visibleWhen>
                   <or>
                      <with variable="activeMenuSelection">
