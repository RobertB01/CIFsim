//////////////////////////////////////////////////////////////////////////////
// Copyright (c) 2010, 2024 Contributors to the Eclipse Foundation
//
// See the NOTICE file(s) distributed with this work for additional
// information regarding copyright ownership.
//
// This program and the accompanying materials are made available
// under the terms of the MIT License which is available at
// https://opensource.org/licenses/MIT
//
// SPDX-License-Identifier: MIT
//////////////////////////////////////////////////////////////////////////////

package org.eclipse.escet.cif.cif2mcrl2;

import static org.eclipse.escet.common.app.framework.output.OutputProvider.warn;
import static org.eclipse.escet.common.java.Lists.list;
import static org.eclipse.escet.common.java.Strings.fmt;

import java.util.List;
import java.util.Set;
import java.util.stream.Collectors;

import org.eclipse.escet.cif.cif2cif.AddDefaultInitialValues;
import org.eclipse.escet.cif.cif2cif.ElimAlgVariables;
import org.eclipse.escet.cif.cif2cif.ElimComponentDefInst;
import org.eclipse.escet.cif.cif2cif.ElimConsts;
import org.eclipse.escet.cif.cif2cif.ElimMonitors;
import org.eclipse.escet.cif.cif2cif.ElimSelf;
import org.eclipse.escet.cif.cif2cif.RemoveAnnotations;
import org.eclipse.escet.cif.cif2cif.RemoveIoDecls;
import org.eclipse.escet.cif.cif2cif.SimplifyValues;
import org.eclipse.escet.cif.cif2mcrl2.options.DebugFileOption;
import org.eclipse.escet.cif.cif2mcrl2.options.DefineInstanceTreeOption;
import org.eclipse.escet.cif.cif2mcrl2.options.EnableDebugOutputOption;
import org.eclipse.escet.cif.cif2mcrl2.options.GenerateValueActionsOption;
import org.eclipse.escet.cif.cif2mcrl2.storage.AutomatonData;
import org.eclipse.escet.cif.cif2mcrl2.storage.VariableData;
import org.eclipse.escet.cif.cif2mcrl2.tree.ProcessNode;
import org.eclipse.escet.cif.cif2mcrl2.tree.TextNode;
import org.eclipse.escet.cif.common.CifCollectUtils;
import org.eclipse.escet.cif.io.CifReader;
import org.eclipse.escet.cif.metamodel.cif.Specification;
import org.eclipse.escet.cif.metamodel.cif.declarations.EnumDecl;
import org.eclipse.escet.cif.metamodel.cif.declarations.Event;
import org.eclipse.escet.common.app.framework.Application;
import org.eclipse.escet.common.app.framework.Paths;
import org.eclipse.escet.common.app.framework.io.AppStream;
import org.eclipse.escet.common.app.framework.io.AppStreams;
import org.eclipse.escet.common.app.framework.io.FileAppStream;
import org.eclipse.escet.common.app.framework.options.InputFileOption;
import org.eclipse.escet.common.app.framework.options.Option;
import org.eclipse.escet.common.app.framework.options.OptionCategory;
import org.eclipse.escet.common.app.framework.options.Options;
import org.eclipse.escet.common.app.framework.options.OutputFileOption;
import org.eclipse.escet.common.app.framework.output.IOutputComponent;
import org.eclipse.escet.common.app.framework.output.OutputProvider;
import org.eclipse.escet.common.box.Box;
import org.eclipse.escet.common.box.HBox;
import org.eclipse.escet.common.box.StreamCodeBox;
import org.eclipse.escet.common.box.TextBox;
import org.eclipse.escet.common.box.VBox;
import org.eclipse.escet.common.java.PathPair;

/** Application implementing the CIF to mCRL2 transformation. */
public class Cif2Mcrl2Application extends Application<IOutputComponent> {
    /**
     * Application main method.
     *
     * @param args The command-line arguments supplied to the application.
     */
    public static void main(String[] args) {
        Cif2Mcrl2Application cmApp = new Cif2Mcrl2Application();
        cmApp.run(args, true);
    }

    /** Constructor for the {@link Cif2Mcrl2Application} class. */
    public Cif2Mcrl2Application() {
        // Nothing to do.
    }

    /**
     * Constructor of the {@link Cif2Mcrl2Application} class.
     *
     * @param streams The streams to use for input, output, warning, and error streams.
     */
    public Cif2Mcrl2Application(AppStreams streams) {
        super(streams);
    }

    @Override
    protected OutputProvider<IOutputComponent> getProvider() {
        return new OutputProvider<>();
    }

    @Override
    protected int runInternal() {
        // Read CIF input.
        CifReader cifReader = new CifReader().init();
        Specification spec = cifReader.read();
        if (isTerminationRequested()) {
            return 0;
        }

        // Remove/ignore I/O declarations, to increase the supported subset.
        RemoveIoDecls removeIoDecls = new RemoveIoDecls();
        removeIoDecls.transform(spec);
        if (removeIoDecls.haveAnySvgInputDeclarationsBeenRemoved()) {
            warn("The specification contains CIF/SVG input declarations. These will be ignored.");
        }

        // Perform preprocessing on the specification. The most expensive
        // variant of value simplification is used, to inline (and thus
        // support) constants, and get the most simple result.
        new RemoveAnnotations().transform(spec);
        new ElimComponentDefInst().transform(spec);
        new ElimSelf().transform(spec);
        new ElimAlgVariables().transform(spec);
        new ElimConsts().transform(spec);
        new ElimMonitors().transform(spec);
        new SimplifyValues().transform(spec);
        new AddDefaultInitialValues().transform(spec);
        if (isTerminationRequested()) {
            return 0;
        }

        // Check pre-conditions of the input.
        Cif2Mcrl2PreChecker pca = new Cif2Mcrl2PreChecker();
        pca.checkSpec(spec);
        if (isTerminationRequested()) {
            return 0;
        }

        // Collect enumerations.
        List<EnumDecl> enumDecls = list();
        CifCollectUtils.collectEnumDecls(spec, enumDecls);

        // Initialize names mapping.
        NameMaps names = new NameMaps(enumDecls);

        // Extract CIF elements from the specification.
        AutomatonExtractor ae = new AutomatonExtractor();
        ae.findElements(spec, names);
        List<AutomatonData> autDatas = ae.getAutDatas();
        Set<VariableData> sharedVars = ae.getSharedVariables();
        Set<VariableData> singleUseVars = ae.getSingleUseVariables();
        if (isTerminationRequested()) {
            return 0;
        }

        // Construct tree with names, verify correctness, and get the local
        // variables of the specification.
        Set<VariableData> localVars;
        ProcessNode procRoot;
        String text = DefineInstanceTreeOption.getTreeText();
        if (text.isEmpty()) {
            localVars = singleUseVars;
            procRoot = InstanceTreeBuilder.buildDefaultTree(autDatas, sharedVars);
        } else {
            TextNode tn = InstanceTreeHelper.parseTreeText(text);
            localVars = InstanceTreeVerifier.checkAndGetLocals(tn, autDatas, sharedVars, singleUseVars);
            procRoot = InstanceTreeBuilder.buildProcessTree(tn, autDatas, sharedVars, singleUseVars);
        }
        if (isTerminationRequested()) {
            return 0;
        }

        // Verify tree shape (var1 || (var2 || ( ... || <behavior-without-vars>))).
        // Further consequences are in CombinedProcess.addInstantiations
        InstanceTreeVerifier.checkProcessTreeShape(procRoot);
        if (isTerminationRequested()) {
            return 0;
        }

        // Compute actions.
        procRoot.deriveActions(localVars);
        if (isTerminationRequested()) {
            return 0;
        }

        // If requested, dump debug information of the instance tree.
        if (EnableDebugOutputOption.getEnableDebugOutput()) {
            String path = DebugFileOption.getDerivedPath(".cif", "_dbg.txt");
<<<<<<< HEAD
            AppStream stream = new FileAppStream(new PathPair(path, Paths.resolve(path)));
=======
            AppStream stream = new FileAppStream(path, Paths.resolve(path));
>>>>>>> e81fae8a
            StreamCodeBox code = new StreamCodeBox(stream, 4);
            procRoot.dumpActions(code);
            code.close();
        }
        if (isTerminationRequested()) {
            return 0;
        }

        // Generate and write output.
        Box code = generateCode(procRoot, localVars, names);
        if (isTerminationRequested()) {
            return 0;
        }

        String outFile = OutputFileOption.getDerivedPath(".cif", ".mcrl2");
        code.writeToFile(outFile, Paths.resolve(outFile));

        return 0;
    }

    /**
     * Generate mCRL2 code for the processes and instantiation tree.
     *
     * @param procRoot Root of the tree.
     * @param localVars Local variables.
     * @param names Mapping of CIF elements to unique mCRL2 names.
     * @return Generated mCRL2 code.
     */
    private static Box generateCode(ProcessNode procRoot, Set<VariableData> localVars, NameMaps names) {
        // Initialize code.
        VBox code = new VBox();

        // Enumeration sorts.
        for (EnumDecl enumDecl: names.getRepresentativeEnums()) {
            String litNames = enumDecl.getLiterals().stream().map(l -> names.getEnumLitName(l))
                    .collect(Collectors.joining(" | "));
            code.add(new TextBox(fmt("sort %s = struct %s;", names.getEnumName(enumDecl), litNames)));
            code.add();
        }

        // Process definitions, sorts, and actions for the variables.
        procRoot.addDefinitions(names, localVars, code);

        // Event declarations.
        HBox hb = new HBox();
        hb.add("act ");
        boolean first = true;
        for (Event evt: procRoot.eventVarUse.keySet()) {
            if (!first) {
                hb.add(", ");
            }
            first = false;
            hb.add(fmt("%s, %s", names.getEventName(evt), names.getRenamedEventName(evt)));
        }
        hb.add(";");
        code.add(hb);
        code.add();

        // Instantiation of the tree.
        VBox vb = new VBox();
        procRoot.addInstantiations(names, localVars, vb);
        code.add(new HBox("init ", vb, ";"));

        // Return the generated code.
        return code;
    }

    @Override
    public String getAppName() {
        return "CIF to mCRL2 transformer";
    }

    @Override
    public String getAppDescription() {
        return "Convert CIF specification to mCRL2.";
    }

    /**
     * Options specific to the CIF to mCRL2 transformer.
     *
     * @return Options specific to the CIF to mCRL2 transformer.
     */
    private OptionCategory getConvertOptionsCategory() {
        List<OptionCategory> subPages = list();

        @SuppressWarnings("rawtypes")
        List<Option> options = list();
        options.add(Options.getInstance(InputFileOption.class));
        options.add(Options.getInstance(DefineInstanceTreeOption.class));
        options.add(Options.getInstance(GenerateValueActionsOption.class));
        options.add(Options.getInstance(EnableDebugOutputOption.class));
        options.add(Options.getInstance(DebugFileOption.class));
        options.add(Options.getInstance(OutputFileOption.class));
        return new OptionCategory("CIF to mCRL2 options", "Options for converting a CIF specification to mCRL2.",
                subPages, options);
    }

    @Override
    protected OptionCategory getAllOptions() {
        List<OptionCategory> subPages = list();
        subPages.add(getGeneralOptionCategory());
        subPages.add(getConvertOptionsCategory());

        @SuppressWarnings("rawtypes")
        List<Option> options = list();
        String optDesc = "All options for the conversion from CIF to mCRL2.";
        return new OptionCategory("CIF to mCRL2 conversion options", optDesc, subPages, options);
    }
}<|MERGE_RESOLUTION|>--- conflicted
+++ resolved
@@ -181,11 +181,7 @@
         // If requested, dump debug information of the instance tree.
         if (EnableDebugOutputOption.getEnableDebugOutput()) {
             String path = DebugFileOption.getDerivedPath(".cif", "_dbg.txt");
-<<<<<<< HEAD
-            AppStream stream = new FileAppStream(new PathPair(path, Paths.resolve(path)));
-=======
             AppStream stream = new FileAppStream(path, Paths.resolve(path));
->>>>>>> e81fae8a
             StreamCodeBox code = new StreamCodeBox(stream, 4);
             procRoot.dumpActions(code);
             code.close();
