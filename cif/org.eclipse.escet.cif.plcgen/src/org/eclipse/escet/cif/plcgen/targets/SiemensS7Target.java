//////////////////////////////////////////////////////////////////////////////
// Copyright (c) 2010, 2024 Contributors to the Eclipse Foundation
//
// See the NOTICE file(s) distributed with this work for additional
// information regarding copyright ownership.
//
// This program and the accompanying materials are made available
// under the terms of the MIT License which is available at
// https://opensource.org/licenses/MIT
//
// SPDX-License-Identifier: MIT
//////////////////////////////////////////////////////////////////////////////

package org.eclipse.escet.cif.plcgen.targets;

import static org.eclipse.escet.cif.plcgen.model.functions.PlcFuncOperation.COMPLEMENT_OP;
import static org.eclipse.escet.cif.plcgen.model.functions.PlcFuncOperation.SEL_OP;
import static org.eclipse.escet.cif.plcgen.model.functions.PlcFuncOperation.STDLIB_ABS;
import static org.eclipse.escet.cif.plcgen.model.functions.PlcFuncOperation.STDLIB_ACOS;
import static org.eclipse.escet.cif.plcgen.model.functions.PlcFuncOperation.STDLIB_ASIN;
import static org.eclipse.escet.cif.plcgen.model.functions.PlcFuncOperation.STDLIB_ATAN;
import static org.eclipse.escet.cif.plcgen.model.functions.PlcFuncOperation.STDLIB_COS;
import static org.eclipse.escet.cif.plcgen.model.functions.PlcFuncOperation.STDLIB_EXP;
import static org.eclipse.escet.cif.plcgen.model.functions.PlcFuncOperation.STDLIB_LN;
import static org.eclipse.escet.cif.plcgen.model.functions.PlcFuncOperation.STDLIB_LOG;
import static org.eclipse.escet.cif.plcgen.model.functions.PlcFuncOperation.STDLIB_MAX;
import static org.eclipse.escet.cif.plcgen.model.functions.PlcFuncOperation.STDLIB_MIN;
import static org.eclipse.escet.cif.plcgen.model.functions.PlcFuncOperation.STDLIB_SIN;
import static org.eclipse.escet.cif.plcgen.model.functions.PlcFuncOperation.STDLIB_SQRT;
import static org.eclipse.escet.cif.plcgen.model.functions.PlcFuncOperation.STDLIB_TAN;
import static org.eclipse.escet.cif.plcgen.model.types.PlcElementaryType.BIT_STRING_TYPES_32;
import static org.eclipse.escet.cif.plcgen.model.types.PlcElementaryType.BIT_STRING_TYPES_64;
import static org.eclipse.escet.cif.plcgen.model.types.PlcElementaryType.INTEGER_TYPES_32;
import static org.eclipse.escet.cif.plcgen.model.types.PlcElementaryType.INTEGER_TYPES_64;
import static org.eclipse.escet.cif.plcgen.model.types.PlcElementaryType.REAL_TYPES_32;
import static org.eclipse.escet.cif.plcgen.model.types.PlcElementaryType.REAL_TYPES_64;

import java.util.BitSet;
import java.util.EnumSet;
import java.util.List;
import java.util.Map;

import org.eclipse.escet.cif.metamodel.cif.declarations.Constant;
import org.eclipse.escet.cif.plcgen.generators.PlcVariablePurpose;
import org.eclipse.escet.cif.plcgen.model.functions.PlcBasicFuncDescription.PlcFuncNotation;
import org.eclipse.escet.cif.plcgen.model.functions.PlcFuncOperation;
import org.eclipse.escet.cif.plcgen.model.types.PlcElementaryType;
import org.eclipse.escet.cif.plcgen.options.ConvertEnums;
import org.eclipse.escet.cif.plcgen.writers.S7Writer;
import org.eclipse.escet.cif.plcgen.writers.Writer;
import org.eclipse.escet.common.java.Assert;

/** Code generator for Siemens S7-300, S7-400, S7-1200, and S7-1500 PLC types. */
public class SiemensS7Target extends PlcBaseTarget {
    /** Replacement strings for the extension in the CIF input file name to construct an output path for each target. */
    private static final Map<PlcTargetType, String> OUT_SUFFIX_REPLACEMENTS;

    /** Supported integer types for each target, ordered in increasing size. */
    private static final Map<PlcTargetType, List<PlcElementaryType>> INTEGER_TYPES;

    /** Supported real types for each target, ordered in increasing size. */
    private static final Map<PlcTargetType, List<PlcElementaryType>> REAL_TYPES;

    /** Supported bit string types for each target, ordered in increasing size. */
    private static final Map<PlcTargetType, List<PlcElementaryType>> BIT_STRING_TYPES;

    /** Special characters in an identifier. */
    private static final BitSet SPECIAL_CHARS;

    /** Normal characters in an identifier. */
    private static final BitSet NORMAL_CHARS;

    static {
        OUT_SUFFIX_REPLACEMENTS = Map.of(
                PlcTargetType.S7_300, "_s7_300", PlcTargetType.S7_400, "_s7_400",
                PlcTargetType.S7_1200, "_s7_1200", PlcTargetType.S7_1500, "_s7_1500");

<<<<<<< HEAD
        MAX_INTEGER_SIZES = Map.of(
                PlcTargetType.S7_300, 32, PlcTargetType.S7_400, 32,
                PlcTargetType.S7_1200, 32, PlcTargetType.S7_1500, 64);

        MAX_REAL_SIZES = Map.of(
                PlcTargetType.S7_300, 32, PlcTargetType.S7_400, 32,
                PlcTargetType.S7_1200, 64, PlcTargetType.S7_1500, 64);

        // ASCII characters neither in NORMAL_CHARS nor in SPECIAL_CHARS are 0..31, 127, '"', '+' and '~'.
        SPECIAL_CHARS = new BitSet(128);
        char[] specials = new char[] {' ', '!', '#', '$', '%', '&', '\'', '(', ')', '*', ',', '-', '.', '/', ':', ';',
                '<', '=', '>', '?', '@', '[', '\\', ']', '^', '`', '{', '|', '}'};
        for (char c: specials) {
            SPECIAL_CHARS.set(c);
        }

        // ASCII characters in regular identifiers (letters, digits, and '_').
        NORMAL_CHARS = new BitSet(128);
        NORMAL_CHARS.set('_');
        for (int i = 0; i < 26; i++) {
            NORMAL_CHARS.set('A' + i);
            NORMAL_CHARS.set('a' + i);
        }
        for (int i = 0; i < 10; i++) {
            NORMAL_CHARS.set('0' + i);
        }

=======
        INTEGER_TYPES = Map.of(
                PlcTargetType.S7_300, INTEGER_TYPES_32, PlcTargetType.S7_400, INTEGER_TYPES_32,
                PlcTargetType.S7_1200, INTEGER_TYPES_32, PlcTargetType.S7_1500, INTEGER_TYPES_64);

        REAL_TYPES = Map.of(
                PlcTargetType.S7_300, REAL_TYPES_32, PlcTargetType.S7_400, REAL_TYPES_32,
                PlcTargetType.S7_1200, REAL_TYPES_64, PlcTargetType.S7_1500, REAL_TYPES_64);

        BIT_STRING_TYPES = Map.of(
                PlcTargetType.S7_300, BIT_STRING_TYPES_32, PlcTargetType.S7_400, BIT_STRING_TYPES_32,
                PlcTargetType.S7_1200, BIT_STRING_TYPES_32, PlcTargetType.S7_1500, BIT_STRING_TYPES_64);
>>>>>>> 9b9a9ffc
    }

    /**
     * Constructor of the {@link SiemensS7Target} class.
     *
     * @param targetType A Siemens S7 target type.
     */
    public SiemensS7Target(PlcTargetType targetType) {
        super(targetType, ConvertEnums.CONSTS, "TON");
        // TODO Verify settings of the Siemens target.

        Assert.check(OUT_SUFFIX_REPLACEMENTS.containsKey(targetType)); // Java can't check existence before super().
    }

    @Override
    public Writer getPlcCodeWriter() {
        return new S7Writer(this);
    }

    @Override
    public boolean supportsArrays() {
        // S7 transformation doesn't support list types. That is because S7 doesn't support functions
        // returning arrays and doesn't support arrays of arrays.
        return false;
    }

    @Override
    public boolean supportsConstant(Constant constant) {
        return commonSupportedConstants(constant);
    }

    @Override
    public EnumSet<PlcFuncNotation> getSupportedFuncNotations(PlcFuncOperation funcOper, int numArgs) {
        // S7 doesn't have a function for log10.
        if (funcOper == STDLIB_LOG) {
            return PlcFuncNotation.UNSUPPORTED;
        }

        EnumSet<PlcFuncNotation> funcSupport = super.getSupportedFuncNotations(funcOper, numArgs);

        // Functions that should always be formal.
        EnumSet<PlcFuncOperation> formalFuncs = EnumSet.of(SEL_OP, STDLIB_MAX, STDLIB_MIN);
        if (formalFuncs.contains(funcOper)) {
            funcSupport = EnumSet.copyOf(funcSupport);
            funcSupport.retainAll(PlcFuncNotation.FORMAL_ONLY);
            return funcSupport;
        }

        // S7 does not allow formal function call syntax for the following functions and not for functions with two or
        // more parameters (except for MIN / MAX above).
        EnumSet<PlcFuncOperation> notFormalFuncs = EnumSet.of(COMPLEMENT_OP, STDLIB_ABS, STDLIB_ACOS, STDLIB_ASIN,
                STDLIB_ATAN, STDLIB_COS, STDLIB_EXP, STDLIB_LN, STDLIB_LOG, STDLIB_SIN, STDLIB_SQRT, STDLIB_TAN);
        if (notFormalFuncs.contains(funcOper) || numArgs >= 2) {
            funcSupport = EnumSet.copyOf(funcSupport);
            funcSupport.remove(PlcFuncNotation.FORMAL);
            return funcSupport;
        }

        return funcSupport;
    }

    @Override
    public List<PlcElementaryType> getSupportedIntegerTypes() {
        return INTEGER_TYPES.get(targetType);
    }

    @Override
    public List<PlcElementaryType> getSupportedRealTypes() {
        return REAL_TYPES.get(targetType);
    }

    @Override
    public List<PlcElementaryType> getSupportedBitStringTypes() {
        return BIT_STRING_TYPES.get(targetType);
    }

    @Override
    public String getUsageVariableText(PlcVariablePurpose purpose, String varName) {
        if (purpose == PlcVariablePurpose.STATE_VAR) {
            return "\"DB\"." + varName;
        } else if (purpose == PlcVariablePurpose.INPUT_VAR || purpose == PlcVariablePurpose.OUTPUT_VAR) {
            String encodedName = encodeTagName(varName, false);
            Assert.notNull(encodedName);
            return encodedName;
        }
        return super.getUsageVariableText(purpose, varName);
    }

    @Override
    public String getPathSuffixReplacement() {
        return OUT_SUFFIX_REPLACEMENTS.get(targetType);
    }

    @Override
    public boolean checkIoVariableName(String name) {
        return encodeTagName(name, false) != null;
    }

    /**
     * Test whether a tag name is acceptable to an S7 system, and if so, how to write it.
     *
     * @param name The name to test.
     * @param isLocal Whether the name is defined locally (as in, not in a global table).
     * @return If {@code null}, the name is not acceptable. Otherwise, the name is converted and returned in the form
     *     needed for using it.
     */
    public static String encodeTagName(String name, boolean isLocal) {
        // Source: https://cache.industry.siemens.com/dl/files/857/109477857/att_865202/v1/109477857_Bezeichner_Anfuehrungszeichen_en.pdf
        // Consulted: Jul 10, 2024. Valid for TIA portal 10 and higher.

        // Decide whether to add double quotes around the name or to reject it.

        // Name cannot be empty.
        if (name.isEmpty()) {
            return null;
        }

        boolean mustBeQuoted = false;
        for (int i = 0; i < name.length(); i++) {
            // S7 allows more than just ASCII, but that gives problems in CIF and CSV files.
            char c = name.charAt(i);
            if (c < 32 || c >= 127) {
                return null; // Control character or not ASCII.
            }
            if (NORMAL_CHARS.get(c)) {
                continue;
            }
            if (SPECIAL_CHARS.get(c)) {
                mustBeQuoted = true;
                continue;
            }
            return null; // Neither a control character, nor a normal or special character.
        }

        // Names starting with a decimal digit must be double-quoted. Obviously this includes names consisting of only
        // digits.
        char first = name.charAt(0);
        mustBeQuoted |= (first <= '0' && first <= '9'); // This leaves [A-Za-z_] as normal first characters.

        // Names with "__" or ending with an underscore must be quoted.
        mustBeQuoted |= (name.endsWith("_") || name.contains("__"));

        if (!mustBeQuoted) {
            return name;
        } else if (isLocal) {
            return "#\"" + name + "\"";
        } else {
            return "\"" + name + "\"";
        }
    }
}<|MERGE_RESOLUTION|>--- conflicted
+++ resolved
@@ -75,14 +75,17 @@
                 PlcTargetType.S7_300, "_s7_300", PlcTargetType.S7_400, "_s7_400",
                 PlcTargetType.S7_1200, "_s7_1200", PlcTargetType.S7_1500, "_s7_1500");
 
-<<<<<<< HEAD
-        MAX_INTEGER_SIZES = Map.of(
-                PlcTargetType.S7_300, 32, PlcTargetType.S7_400, 32,
-                PlcTargetType.S7_1200, 32, PlcTargetType.S7_1500, 64);
-
-        MAX_REAL_SIZES = Map.of(
-                PlcTargetType.S7_300, 32, PlcTargetType.S7_400, 32,
-                PlcTargetType.S7_1200, 64, PlcTargetType.S7_1500, 64);
+        INTEGER_TYPES = Map.of(
+                PlcTargetType.S7_300, INTEGER_TYPES_32, PlcTargetType.S7_400, INTEGER_TYPES_32,
+                PlcTargetType.S7_1200, INTEGER_TYPES_32, PlcTargetType.S7_1500, INTEGER_TYPES_64);
+
+        REAL_TYPES = Map.of(
+                PlcTargetType.S7_300, REAL_TYPES_32, PlcTargetType.S7_400, REAL_TYPES_32,
+                PlcTargetType.S7_1200, REAL_TYPES_64, PlcTargetType.S7_1500, REAL_TYPES_64);
+
+        BIT_STRING_TYPES = Map.of(
+                PlcTargetType.S7_300, BIT_STRING_TYPES_32, PlcTargetType.S7_400, BIT_STRING_TYPES_32,
+                PlcTargetType.S7_1200, BIT_STRING_TYPES_32, PlcTargetType.S7_1500, BIT_STRING_TYPES_64);
 
         // ASCII characters neither in NORMAL_CHARS nor in SPECIAL_CHARS are 0..31, 127, '"', '+' and '~'.
         SPECIAL_CHARS = new BitSet(128);
@@ -102,20 +105,6 @@
         for (int i = 0; i < 10; i++) {
             NORMAL_CHARS.set('0' + i);
         }
-
-=======
-        INTEGER_TYPES = Map.of(
-                PlcTargetType.S7_300, INTEGER_TYPES_32, PlcTargetType.S7_400, INTEGER_TYPES_32,
-                PlcTargetType.S7_1200, INTEGER_TYPES_32, PlcTargetType.S7_1500, INTEGER_TYPES_64);
-
-        REAL_TYPES = Map.of(
-                PlcTargetType.S7_300, REAL_TYPES_32, PlcTargetType.S7_400, REAL_TYPES_32,
-                PlcTargetType.S7_1200, REAL_TYPES_64, PlcTargetType.S7_1500, REAL_TYPES_64);
-
-        BIT_STRING_TYPES = Map.of(
-                PlcTargetType.S7_300, BIT_STRING_TYPES_32, PlcTargetType.S7_400, BIT_STRING_TYPES_32,
-                PlcTargetType.S7_1200, BIT_STRING_TYPES_32, PlcTargetType.S7_1500, BIT_STRING_TYPES_64);
->>>>>>> 9b9a9ffc
     }
 
     /**
