--- conflicted
+++ resolved
@@ -74,11 +74,8 @@
 import org.eclipse.escet.cif.metamodel.cif.types.RealType;
 import org.eclipse.escet.cif.metamodel.cif.types.TupleType;
 import org.eclipse.escet.cif.plcgen.conversion.PlcFunctionAppls;
-<<<<<<< HEAD
 import org.eclipse.escet.cif.plcgen.generators.PlcVariablePurpose;
-=======
 import org.eclipse.escet.cif.plcgen.generators.names.NameScope;
->>>>>>> 9b9a9ffc
 import org.eclipse.escet.cif.plcgen.model.declarations.PlcBasicVariable;
 import org.eclipse.escet.cif.plcgen.model.declarations.PlcDataVariable;
 import org.eclipse.escet.cif.plcgen.model.expressions.PlcBoolLiteral;
@@ -235,14 +232,9 @@
     private PlcDataVariable createVariable(String prefix, PlcType plcType, String address, PlcExpression value,
             boolean isTempVar)
     {
-<<<<<<< HEAD
-        String name = target.getNameGenerator().generateLocalName(prefix, localNameGenMap);
+        String name = target.getNameGenerator().generateLocalName(prefix, localNameScope);
         String targetText = target.getUsageVariableText(PlcVariablePurpose.LOCAL_VAR, name);
         PlcDataVariable newVar = new PlcDataVariable(targetText, name, plcType, address, value);
-=======
-        String name = target.getNameGenerator().generateLocalName(prefix, localNameScope);
-        PlcDataVariable newVar = new PlcDataVariable(name, plcType, address, value);
->>>>>>> 9b9a9ffc
         int newVarIndex = variables.size();
         variables.add(newVar);
         varNameToVarIndex.put(newVar.varName, newVarIndex);
