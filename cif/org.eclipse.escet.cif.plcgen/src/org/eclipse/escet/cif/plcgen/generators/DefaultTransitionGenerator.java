--- conflicted
+++ resolved
@@ -257,28 +257,6 @@
     }
 
     /**
-<<<<<<< HEAD
-     * Ensure that a variable for tracking the selected edge for the 'aut' automaton exists in
-     * {@link #edgeSelectionVariables} after the call.
-     *
-     * @param aut Automaton that must have or get a variable for tracking the selected edge of the automaton.
-     */
-    private void ensureEdgeVariable(Automaton aut) {
-        if (edgeSelectionVariables.containsKey(aut)) {
-            return;
-        }
-
-        // Automaton does not have an edge variable yet, add it.
-        String edgeVariableName = nameGen.generateGlobalName("edge_" + aut.getName(), false);
-        target.getCodeStorage().setAutomatonEdgeVariableName(aut, edgeVariableName);
-
-        PlcBasicVariable autVar = mainExprGen.getTempVariable(edgeVariableName, PlcElementaryType.DINT_TYPE);
-        edgeSelectionVariables.put(aut, autVar);
-    }
-
-    /**
-=======
->>>>>>> 6bf89b57
      * Generate PLC code for testing and performing of the provided event transition.
      *
      * <p>
@@ -1073,13 +1051,8 @@
         Assert.implies(edgeVar == null, transAut.transitionEdges.isEmpty());
 
         // Generate the checks and assign their findings to edge and/or automaton variables.
-<<<<<<< HEAD
-        int edgeIndex = 1;
+        int edgeIndex = 0;
         for (TransitionEdge transEdge: transAut.transitionEdges) {
-=======
-        int edgeIndex = 0;
-        for (TransitionEdge edge: transAut.transitionEdges) {
->>>>>>> 6bf89b57
             final int finalEdgeIndex = edgeIndex; // Java wants a copy.
             Supplier<List<PlcStatement>> thenStats = () -> {
                 if (autVar != null) {
@@ -1228,14 +1201,9 @@
         Assert.implies(edgeVar == null, transAut.transitionEdges.isEmpty());
 
         // Perform the selected edge, if not empty.
-<<<<<<< HEAD
         PlcSelectionStatement selStat = null;
-        int edgeIndex = 1;
+        int edgeIndex = 0;
         for (TransitionEdge transEdge: transAut.transitionEdges) {
-=======
-        int edgeIndex = 0;
-        for (TransitionEdge edge: transAut.transitionEdges) {
->>>>>>> 6bf89b57
             // Generate code that performs the edge if something needs to be done.
             if (channelValueVar != null || transEdge.hasUpdates()) {
                 // State the automaton being updated or selected.
