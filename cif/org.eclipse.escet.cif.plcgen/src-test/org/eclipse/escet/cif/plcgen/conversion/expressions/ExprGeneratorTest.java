--- conflicted
+++ resolved
@@ -500,20 +500,12 @@
 
     @Test
     public void testStringExpressionConversion() {
-<<<<<<< HEAD
-        assertThrows(RuntimeException.class, () -> runTest(newStringExpression(null, null, "abc")));
-=======
-        runValueTest(newStringExpression(null, null, "abc"));
->>>>>>> da05947f
+        assertThrows(RuntimeException.class, () -> runValueTest(newStringExpression(null, null, "abc")));
     }
 
     @Test
     public void testTimeExpressionConversion() {
-<<<<<<< HEAD
-        assertThrows(RuntimeException.class, () -> runTest(newTimeExpression(null, null)));
-=======
-        runValueTest(newTimeExpression(null, null));
->>>>>>> da05947f
+        assertThrows(RuntimeException.class, () -> runValueTest(newTimeExpression(null, null)));
     }
 
     @Test
@@ -643,13 +635,9 @@
 
     @Test
     public void testBinaryElementOfConversion() {
-<<<<<<< HEAD
         assertThrows(RuntimeException.class, () -> {
-            runTest(newBinaryExpression(null, BinaryOperator.ELEMENT_OF, null, null, null));
+            runValueTest(newBinaryExpression(null, BinaryOperator.ELEMENT_OF, null, null, null));
         });
-=======
-        runValueTest(newBinaryExpression(null, BinaryOperator.ELEMENT_OF, null, null, null));
->>>>>>> da05947f
     }
 
     @Test
@@ -770,10 +758,6 @@
     }
 
     @Test
-<<<<<<< HEAD
-    public void testSliceExpressionConversion() {
-        assertThrows(RuntimeException.class, () -> runTest(newSliceExpression()));
-=======
     public void testProjectedVarProjectionAddressableConversion() {
         DiscVariableExpression tupVarExpr = newDiscVariableExpression(null, makeTupleType(3), tupVar);
         Expression tupProj = newProjectionExpression(tupVarExpr, newIntExpression(null, newIntType(), 0), null,
@@ -783,10 +767,9 @@
         assertEquals(expectedText, realText);
     }
 
-    @Test(expected = RuntimeException.class)
+    @Test
     public void testSliceExpressionConversion() {
-        runValueTest(newSliceExpression());
->>>>>>> da05947f
+        assertThrows(RuntimeException.class, () -> runValueTest(newSliceExpression()));
     }
 
     @Test
@@ -894,11 +877,7 @@
 
     @Test
     public void testDictExpressionConversion() {
-<<<<<<< HEAD
-        assertThrows(RuntimeException.class, () -> runTest(newDictExpression()));
-=======
-        runValueTest(newDictExpression());
->>>>>>> da05947f
+        assertThrows(RuntimeException.class, () -> runValueTest(newDictExpression()));
     }
 
     @Test
@@ -951,9 +930,9 @@
         assertEquals(expectedText, realText);
     }
 
-    @Test(expected = RuntimeException.class)
+    @Test
     public void testLocationExpressionConversion() {
-        runValueTest(newLocationExpression());
+        assertThrows(RuntimeException.class, () -> runValueTest(newLocationExpression()));
     }
 
     @Test
@@ -966,11 +945,7 @@
 
     @Test
     public void testFunctionExpressionConversion() {
-<<<<<<< HEAD
-        assertThrows(RuntimeException.class, () -> runTest(newFunctionExpression()));
-=======
-        runValueTest(newFunctionExpression());
->>>>>>> da05947f
+        assertThrows(RuntimeException.class, () -> runValueTest(newFunctionExpression()));
     }
 
     @Test
