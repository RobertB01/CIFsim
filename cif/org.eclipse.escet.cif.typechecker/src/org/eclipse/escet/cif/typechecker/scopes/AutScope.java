--- conflicted
+++ resolved
@@ -320,28 +320,11 @@
         for (int i = 0; i < astBody.locations.size(); i++) {
             ALocation loc1 = astBody.locations.get(i);
 
-<<<<<<< HEAD
-            // Add location if nameless. Note that named locations are already
-            // present, as they were added when creating the symbol table.
-            if (loc1.name == null) {
-                // Nameless location must be only location in automaton (no
-                // other named or nameless locations).
-                if (!mmAut.getLocations().isEmpty()) {
-                    tchecker.addProblem(ErrMsg.NAMELESS_LOC_NOT_ALONE, loc1.position, CifTextUtils.getAbsName(mmAut));
-                    throw new SemanticException();
-                }
-
-                // Add nameless location.
-                Location loc2 = newLocation();
-                loc2.setPosition(loc1.createPosition());
-                mmAut.getLocations().add(loc2);
-=======
             // If the location is nameless, it must be the only location in the
             // automaton (no other named or nameless locations).
             if (loc1.name == null && mmAut.getLocations().size() != 1) {
                 tchecker.addProblem(ErrMsg.NAMELESS_LOC_NOT_ALONE, loc1.position, CifTextUtils.getAbsName(mmAut));
                 throw new SemanticException();
->>>>>>> cb91e15b
             }
 
             // Get metamodel location.
