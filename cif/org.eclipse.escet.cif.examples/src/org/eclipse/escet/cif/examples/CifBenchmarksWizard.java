--- conflicted
+++ resolved
@@ -31,11 +31,8 @@
     @Override
     protected Map<String, String> getPathsToCopy() {
         Map<String, String> entries = map();
-<<<<<<< HEAD
         entries.put("benchmarks/.settings", ".settings");
-=======
         entries.put("benchmarks/bridge", "bridge");
->>>>>>> 6f723d45
         entries.put("benchmarks/festo", "festo");
         entries.put("benchmarks/sudoku", "sudoku");
         entries.put("benchmarks/waterway_lock", "waterway_lock");
