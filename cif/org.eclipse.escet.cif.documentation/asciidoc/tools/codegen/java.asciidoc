--- conflicted
+++ resolved
@@ -149,13 +149,7 @@
 In this method, you should write the output variables of the CIF model to the environment.
 Since the code for the CIF model was just executed, these variables may have new values.
 +
-<<<<<<< HEAD
-All discrete and continuous variables of the CIF model are available, as are
-variable `time` and the current locations of all of the automata with at least
-two location.
-=======
-All discrete and continuous variables of the CIF model are available, as are variable `time` and the current locations of all of the automata of the CIF model.
->>>>>>> 1b96355f
+All discrete and continuous variables of the CIF model are available, as are variable `time` and the current locations of all of the automata with at least two location.
 +
 The code to write the output values to the environment is the dual to reading the inputs from the environment, as is done in the `updateInputs` method.
 
@@ -283,14 +277,8 @@
 
 * Generic lists are not supported, only CIF arrays can be used.
 
-<<<<<<< HEAD
-* As linearization is applied on the CIF model prior to generating Java code,
-all enumerations are merged together to a single enumeration. As such, always
-at most one Java `enum` is generated for a CIF model.
-=======
 * As linearization is applied on the CIF model prior to generating Java code, all enumerations are merged together to a single enumeration.
-As such, always exactly one Java `enum` is generated for a CIF model.
->>>>>>> 1b96355f
+As such, always at most one Java `enum` is generated for a CIF model.
 
 === Runtime errors
 
