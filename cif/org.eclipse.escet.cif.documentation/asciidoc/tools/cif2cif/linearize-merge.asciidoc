--- conflicted
+++ resolved
@@ -53,17 +53,8 @@
 
 === Implementation details
 
-<<<<<<< HEAD
-A location pointer variable is introduced for each original automaton with at
-least two locations, and the use of locations in expressions is eliminated.
-This is mostly similar to what the <<tools-cif2cif-chapter-elim-locs-in-exprs>>
-CIF to CIF transformation does, except that for instance location pointer
-variables are added for all automata with at least two locations.
-=======
-A location pointer variable is introduced for each original automaton, and the use of locations in expressions is eliminated.
-This is mostly similar to what the <<tools-cif2cif-chapter-elim-locs-in-exprs>> CIF to CIF transformation does, except that for instance location pointer variables are added for all automata.
-For nameless locations, name `X` is used.
->>>>>>> 1b96355f
+A location pointer variable is introduced for each original automaton with at least two locations, and the use of locations in expressions is eliminated.
+This is mostly similar to what the <<tools-cif2cif-chapter-elim-locs-in-exprs>> CIF to CIF transformation does, except that for instance location pointer variables are added for all automata with at least two locations.
 
 One new automaton, named `M`, is created.
 If all original automata have the same supervisory kind, the new automaton gets this kind as well.
@@ -169,28 +160,12 @@
 [[tools-cif2cif-linearize-merge-nondet]]
 ==== Non-determinism
 
-<<<<<<< HEAD
-If the original automata have non-determinism, this choice is eliminated as
-part of this transformation. Non-determinism can be present due to multiple
-outgoing edges for a single location, for the same event (excluding the
-`tau` event), with overlapping guards. Another cause of non-determinism is
-multiple senders or receivers that are enabled at the same time, for the same
-channel. In the resulting specification, the first possible transition is
-always taken, similar to how the simulator chooses, assuming the simulator is
-configured to always automatically choose the
-<<tools-cifsim-input-chapter-automatic,first transition>>. Linearization
-eliminates some of the non-determinism in this case, essentially choosing a
-specific trace through the state space. To ensure the same choices are made,
-events and automata are sorted in the same order for linearization and
-simulation.
-=======
 If the original automata have non-determinism, this choice is eliminated as part of this transformation.
 Non-determinism can be present due to multiple outgoing edges for a single location, for the same event (excluding the `tau` event), with overlapping guards.
 Another cause of non-determinism is multiple senders or receivers that are enabled at the same time, for the same channel.
 In the resulting specification, the first possible transition is always taken, similar to how the simulator chooses, assuming the simulator is configured to always automatically choose the <<tools-cifsim-input-chapter-automatic,first transition>>.
 Linearization eliminates some of the non-determinism in this case, essentially choosing a specific trace through the state space.
 To ensure the same choices are made, events and automata are sorted in the same order for linearization and simulation.
->>>>>>> 1b96355f
 
 For instance, the following specification:
 
@@ -282,17 +257,9 @@
 end
 ----
 
-<<<<<<< HEAD
-Here, the edge with guard `x >= 3` takes precedence over the edge with guard
-`x < 3`. To ensure that no updates are performed when the edge with guard
-`x >= 3` is chosen, a dummy update is added (reassigning the value of `p_x`
-to itself). If this update were to be omitted, the update of the other
-edge would instead be executed, which is undesirable.
-=======
 Here, the edge with guard `x >= 3` takes precedence over the edge with guard `x < 3`.
-To ensure that no updates are performed when the edge with guard `x >= 3` is chosen, a dummy update is added (reassigning the location pointer variable the value it already has).
+To ensure that no updates are performed when the edge with guard `x >= 3` is chosen, a dummy update is added (reassigning the value of `p_x` to itself).
 If this update were to be omitted, the update of the other edge would instead be executed, which is undesirable.
->>>>>>> 1b96355f
 
 indexterm:[linearize,order]
 
