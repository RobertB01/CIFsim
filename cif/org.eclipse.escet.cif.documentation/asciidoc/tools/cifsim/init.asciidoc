/////////////////////////////////////////////////////////////////////////////////
// Copyright (c) 2010, 2021 Contributors to the Eclipse Foundation
//
// See the NOTICE file(s) distributed with this work for additional
// information regarding copyright ownership.
//
// This program and the accompanying materials are made available under the terms
// of the MIT License which is available at https://opensource.org/licenses/MIT
//
// SPDX-License-Identifier: MIT
/////////////////////////////////////////////////////////////////////////////////

include::../_part_attributes.asciidoc[]

[[tools-cifsim-chapter-init]]
== Initialization of the CIF specification

indexterm:[CIF simulator,initialization]
CIF supports <<lang-tut-data-chapter-discrete-variables,discrete variables>> with <<lang-tut-data-discvar-init-multiple,multiple potential initial values>>, as well as discrete variables with an <<lang-tut-data-discvar-init-any,arbitrary initial value>>, and <<lang-tut-reuse2-chapter-input-variables,input variables>> without an explicit value.
Furthermore, CIF supports automata with <<lang-tut-data-init-preds-aut,multiple potential initial locations>>.
The simulator however, needs to know how to initialize the specification.
<<<<<<< HEAD
The initial values of discrete variables, and the initial locations of automata, can be specified using the _CIF specification initialization_ option (_Simulator_ category).
Initialization can be provided using the option, per discrete variable or automaton.
=======
The initial values of discrete variables and input variables, and the initial locations of automata, can be specified using the menu:CIF specification initialization[] option (menu:Simulator[] category).
Initialization can be provided using the option, per discrete variable, input variable or automaton.
>>>>>>> 927fab2f

For discrete variables and input variables, initialization is of the form `var:value`, where `var` is the absolute name of a discrete variable or input variable, and `value` is a CIF <<lang-tut-values-types-values-exprs-literal,literal>> that represents a valid initial value for the variable.
Providing an initialization with a <<lang-tut-functions-chapter-functions-as-values,function type>> or a <<lang-tut-stochastics-chapter-intro,distribution>> type, is not supported.

For an automaton, initialization is of the form `aut:loc`, where `aut` is the absolute name of an automaton, and `loc` is the name of a location of that automaton.
Providing an initialization for an automata with only one nameless location, is not supported.

It is not allowed to provide multiple initializations for a single variable or automaton.

If insufficient initializations are provided, variables and automata may not be initialized.
That is, the simulator may not be able to choose between the multiple potential initial values or locations.
The simulator will report such problems, indicating the specification is <<tools-cifsim-chapter-supported,unsupported>> without additional or alternative initializations.

It is also possible that initializations in the CIF specification itself are incomplete or conflicting, the provided initializations are conflicting, or their combination is conflicting.
Furthermore, initializations may be provided for values or locations that are not potential initial values or locations.
In all such cases, initialization fails.
The simulator will report such problems, providing detailed information about what caused the initialization failure.<|MERGE_RESOLUTION|>--- conflicted
+++ resolved
@@ -19,13 +19,8 @@
 CIF supports <<lang-tut-data-chapter-discrete-variables,discrete variables>> with <<lang-tut-data-discvar-init-multiple,multiple potential initial values>>, as well as discrete variables with an <<lang-tut-data-discvar-init-any,arbitrary initial value>>, and <<lang-tut-reuse2-chapter-input-variables,input variables>> without an explicit value.
 Furthermore, CIF supports automata with <<lang-tut-data-init-preds-aut,multiple potential initial locations>>.
 The simulator however, needs to know how to initialize the specification.
-<<<<<<< HEAD
-The initial values of discrete variables, and the initial locations of automata, can be specified using the _CIF specification initialization_ option (_Simulator_ category).
-Initialization can be provided using the option, per discrete variable or automaton.
-=======
-The initial values of discrete variables and input variables, and the initial locations of automata, can be specified using the menu:CIF specification initialization[] option (menu:Simulator[] category).
+The initial values of discrete variables and input variables, and the initial locations of automata, can be specified using the _CIF specification initialization_ option (_Simulator_ category).
 Initialization can be provided using the option, per discrete variable, input variable or automaton.
->>>>>>> 927fab2f
 
 For discrete variables and input variables, initialization is of the form `var:value`, where `var` is the absolute name of a discrete variable or input variable, and `value` is a CIF <<lang-tut-values-types-values-exprs-literal,literal>> that represents a valid initial value for the variable.
 Providing an initialization with a <<lang-tut-functions-chapter-functions-as-values,function type>> or a <<lang-tut-stochastics-chapter-intro,distribution>> type, is not supported.
