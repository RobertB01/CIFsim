//////////////////////////////////////////////////////////////////////////////
// Copyright (c) 2010, 2022 Contributors to the Eclipse Foundation
//
// See the NOTICE file(s) distributed with this work for additional
// information regarding copyright ownership.
//
// This program and the accompanying materials are made available
// under the terms of the MIT License which is available at
// https://opensource.org/licenses/MIT
//
// SPDX-License-Identifier: MIT
//////////////////////////////////////////////////////////////////////////////

package org.eclipse.escet.cif.parser.ast;

import java.util.List;

import org.eclipse.escet.cif.parser.ast.expressions.AExpression;
import org.eclipse.escet.cif.parser.ast.tokens.AIdentifier;
import org.eclipse.escet.cif.parser.ast.tokens.AName;
import org.eclipse.escet.common.java.Assert;
import org.eclipse.escet.common.java.TextPosition;
import org.eclipse.escet.setext.runtime.Token;

/** Invariant. */
public class AInvariant extends ACifObject {
    /** The name, or {@code null} if not specified. */
    public final AIdentifier name;

    /** The predicate. */
    public final AExpression predicate;

    /** The invariant kind. Is either a state/event exclusion kind token, or {@code null} for state invariants. */
    public final Token invKind;

    /** The textual references to the events, or {@code null} for state invariants. */
    public final List<AName> events;

    /**
     * Constructor for the {@link AInvariant} class.
     *
     * @param name The name, or {@code null}.
     * @param predicate The predicate.
     * @param invKind The invariant kind. Is either a state/event exclusion kind token, or {@code null} for state
     *     invariants.
     * @param events The textual references to the events, or {@code null} for state invariants.
     * @param position Position information.
     */
<<<<<<< HEAD
    public AInvariant(AExpression predicate, Token invKind, List<AName> events, TextPosition position) {
=======
    public AInvariant(AIdentifier name, AExpression predicate, Token invKind, List<AName> events, Position position) {
>>>>>>> cb91e15b
        super(position);
        this.name = name;
        this.predicate = predicate;
        this.invKind = invKind;
        this.events = events;
        Assert.ifAndOnlyIf(invKind == null, events == null);
    }
}<|MERGE_RESOLUTION|>--- conflicted
+++ resolved
@@ -46,11 +46,7 @@
      * @param events The textual references to the events, or {@code null} for state invariants.
      * @param position Position information.
      */
-<<<<<<< HEAD
-    public AInvariant(AExpression predicate, Token invKind, List<AName> events, TextPosition position) {
-=======
-    public AInvariant(AIdentifier name, AExpression predicate, Token invKind, List<AName> events, Position position) {
->>>>>>> cb91e15b
+    public AInvariant(AIdentifier name, AExpression predicate, Token invKind, List<AName> events, TextPosition position) {
         super(position);
         this.name = name;
         this.predicate = predicate;
