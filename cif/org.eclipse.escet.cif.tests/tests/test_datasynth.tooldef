//////////////////////////////////////////////////////////////////////////////
// Copyright (c) 2010, 2021 Contributors to the Eclipse Foundation
//
// See the NOTICE file(s) distributed with this work for additional
// information regarding copyright ownership.
//
// This program and the accompanying materials are made available
// under the terms of the MIT License which is available at
// https://opensource.org/licenses/MIT
//
// SPDX-License-Identifier: MIT
//////////////////////////////////////////////////////////////////////////////

from "lib:cif" import cifdatasynth, cifmerge, cifexplorer;

// Configuration.
string test_path = "datasynth";
string test_pattern = "*.cif";
list string default_options = [
    "--devmode=1",
    "-m debug",
    "-r model",
    "--bdd-dbg-maxnodes=20",
    "--bdd-dbg-maxpaths=20",
    "--bdd-simplify=guards-plants,initial-unctrl",
    "--forward-reach=on",
];

string opt_simplify_all = "--bdd-simplify=guards-plants,guards-req-auts,guards-se-excl-plant-invs,guards-se-excl-req-invs,guards-state-req-invs,guards-ctrl-beh,initial-unctrl,initial-state-plant-invs";

map(string:list string) test_options = {
    "datasynth/bdd_dbg_maxnodes.cif":                     ["--bdd-dbg-maxnodes=2"],
    "datasynth/bdd_dbg_maxpaths.cif":                     ["--bdd-dbg-maxpaths=2"],
    "datasynth/bdd_out_nodes.cif":                        ["-t nodes -p n"],
    "datasynth/dining_philosophers4.cif":                 [opt_simplify_all],
    "datasynth/edge_order_custom.cif":                    ["-e C,p.event,D,p.z,p.a,p.X,p.Y,p.c"],
    "datasynth/edge_order_dupl_match1.cif":               ["-e p.c,*"],
    "datasynth/edge_order_dupl_match2.cif":               ["-e p.event,*"],
    "datasynth/edge_order_missing.cif":                   ["-e q.*"],
    "datasynth/edge_order_model.cif":                     ["-e model"],
    "datasynth/edge_order_no_match.cif":                  ["-e *3"],
    "datasynth/edge_order_random_invalid_seed.cif":       ["-e random:x"],
    "datasynth/edge_order_random.cif":                    ["-e random:88"],
    "datasynth/edge_order_reverse_model.cif":             ["-e reverse-model"],
    "datasynth/edge_order_reverse_sorted.cif":            ["-e reverse-sorted"],
    "datasynth/edge_order_sorted.cif":                    ["-e sorted"],
    "datasynth/event_warnings.cif":                       ["--forward-reach=on"],
    "datasynth/forward_reach_off.cif":                    ["--forward-reach=off --bdd-simplify="],
    "datasynth/forward_reach_on.cif":                     ["--forward-reach=on  --bdd-simplify="],
    "datasynth/inv_state_evt_exclusion_plant_simple.cif": ["--event-warn=false"],
    "datasynth/namespace.cif":                            ["-n a.b.c"],
    "datasynth/namespace_conflict.cif":                   ["-n g.h.c.n"],
    "datasynth/namespace_invalid.cif":                    ["-n a.b."],
    "datasynth/namespace_non_empty.cif":                  ["-n g.h"],
    "datasynth/simplify_ctrl_beh_off.cif":                ["--bdd-simplify="],
    "datasynth/simplify_ctrl_beh_on.cif":                 ["--bdd-simplify=guards-ctrl-beh"],
    "datasynth/simplify_initial_unctrl_off.cif":          ["--bdd-simplify="],
    "datasynth/simplify_initial_unctrl_on.cif":           ["--bdd-simplify=initial-unctrl"],
    "datasynth/simplify_initial_plant_inv_off.cif":       ["--bdd-simplify="],
    "datasynth/simplify_initial_plant_inv_on.cif":        ["--bdd-simplify=initial-state-plant-invs"],
    "datasynth/simplify_plants_off.cif":                  ["--bdd-simplify="],
    "datasynth/simplify_plants_on.cif":                   ["--bdd-simplify=guards-plants"],
    "datasynth/simplify_propagation_all.cif":             ["--bdd-simplify=guards-plants,guards-req-auts,guards-se-excl-req-invs,guards-state-req-invs,guards-ctrl-beh,initial-unctrl"],
    "datasynth/simplify_propagation_none.cif":            ["--bdd-simplify="],
    "datasynth/simplify_range_invs_off.cif":              ["--bdd-simplify="],
    "datasynth/simplify_range_invs_on.cif":               ["--bdd-simplify=guards-state-req-invs"],
    "datasynth/simplify_req_auts_off.cif":                ["--bdd-simplify="],
    "datasynth/simplify_req_auts_on.cif":                 ["--bdd-simplify=guards-req-auts"],
    "datasynth/simplify_se_excl_plant_invs_off.cif":      ["--bdd-simplify="],
    "datasynth/simplify_se_excl_plant_invs_on.cif":       ["--bdd-simplify=guards-se-excl-plant-invs"],
    "datasynth/simplify_se_excl_req_invs_off.cif":        ["--bdd-simplify="],
    "datasynth/simplify_se_excl_req_invs_on.cif":         ["--bdd-simplify=guards-se-excl-req-invs"],
    "datasynth/simplify_state_plant_invs_off.cif":        ["--bdd-simplify="],
    "datasynth/simplify_state_plant_invs_on.cif":         ["--bdd-simplify=guards-state-plant-invs"],
    "datasynth/simplify_state_req_invs_off.cif":          ["--bdd-simplify="],
    "datasynth/simplify_state_req_invs_on.cif":           ["--bdd-simplify=guards-state-req-invs"],
<<<<<<< HEAD
    "datasynth/state_plant_invs_ctrl.cif":                [opt_simplify_all],
    "datasynth/state_plant_invs_init.cif":                ["--forward-reach=on"],
    "datasynth/state_plant_invs_req_aut.cif":             ["--forward-reach=on"],
    "datasynth/state_plant_invs_simple.cif":              ["--forward-reach=on"],
    "datasynth/state_plant_invs_unctrl.cif":              [opt_simplify_all],
=======
    "datasynth/stats.cif":                                ["--stats=bdd-max-nodes,bdd-cont-perf,bdd-cache"],
>>>>>>> b3ddc163
    "datasynth/supname_custom.cif":                       ["-s g"],
    "datasynth/supname_invalid.cif":                      ["-s b@"],
    "datasynth/var_order_custom_force_off.cif":           ["-r *c*;*3,*1;*2 --force-order=off --sliding-window-order=off " + opt_simplify_all],
    "datasynth/var_order_custom_force_on.cif":            ["-r *c*;*3,*1;*2 --force-order=on --sliding-window-order=on " + opt_simplify_all],
    "datasynth/var_order_dupl_match.cif":                 ["-r p.x;*"],
    "datasynth/var_order_missing.cif":                    ["-r q"],
    "datasynth/var_order_model_force_off.cif":            ["-r model --force-order=off --sliding-window-order=off " + opt_simplify_all],
    "datasynth/var_order_model_force_on.cif":             ["-r model --force-order=on --sliding-window-order=on " + opt_simplify_all],
    "datasynth/var_order_no_match.cif":                   ["-r *3"],
    "datasynth/var_order_random_force_off.cif":           ["-r random:88 --force-order=off --sliding-window-order=off " + opt_simplify_all],
    "datasynth/var_order_random_force_on.cif":            ["-r random:88 --force-order=on --sliding-window-order=on " + opt_simplify_all],
    "datasynth/var_order_random_invalid_seed.cif":        ["-r random:x"],
    "datasynth/var_order_reverse_model_force_off.cif":    ["-r reverse-model --force-order=off --sliding-window-order=off " + opt_simplify_all],
    "datasynth/var_order_reverse_model_force_on.cif":     ["-r reverse-model --force-order=on --sliding-window-order=on " + opt_simplify_all],
    "datasynth/var_order_reverse_sorted_force_off.cif":   ["-r reverse-sorted --force-order=off --sliding-window-order=off " + opt_simplify_all],
    "datasynth/var_order_reverse_sorted_force_on.cif":    ["-r reverse-sorted --force-order=on --sliding-window-order=on " + opt_simplify_all],
    "datasynth/var_order_sorted_force_off.cif":           ["-r sorted --force-order=off --sliding-window-order=off " + opt_simplify_all],
    "datasynth/var_order_sorted_force_on.cif":            ["-r sorted --force-order=on --sliding-window-order=on " + opt_simplify_all],
};
set string test_skip = {};

// Initialize counts.
int synth_count = 0;
int synth_successes = 0;
int synth_failures = 0;
int synth_skipped = 0;

int merge_count = 0;
int merge_successes = 0;
int merge_failures = 0;

int space_count = 0;
int space_successes = 0;
int space_failures = 0;
int space_skipped = 0;

int nr_count = 0;
int nr_successes = 0;
int nr_failures = 0;

// Find tests.
list string tests = find(test_path, test_pattern);
for i in range(tests):: tests[i] = replace(pathjoin(test_path, tests[i]), "\\", "/");
for i in reverse(range(tests)):
    if contains(tests[i], ".ctrlsys.cif") or
       contains(tests[i], ".ctrlsys.extra.cif") or
       contains(tests[i], ".ctrlsys.merged.cif") or
       contains(tests[i], ".statespace.cif") or
       contains(tests[i], ".real.cif"):
        tests = delidx(tests, i);
        continue;
    end
    if contains(test_skip, tests[i]):
        tests = delidx(tests, i);
        synth_count = synth_count + 1;
        space_count = space_count + 1;
        synth_skipped = synth_skipped + 1;
        space_skipped = space_skipped + 1;
    end
end

// Test all tests.
for test in tests:
    // ====================
    // Data-based synthesis
    // ====================

    // Get test specific options.
    list string options = default_options;
    list string extra_options;
    if contains(test_options, test):: extra_options = test_options[test];
    options = options + extra_options;

    // Print what we are testing.
    outln("Testing \"%s\" (datasynth) using options \"%s\"...", test, join(extra_options, " "));

    // Get paths.
    string test1_out_exp    = chfileext(test, newext="out");
    string test1_err_exp    = chfileext(test, newext="err");
    string test1_out_real   = chfileext(test, newext="out.real");
    string test1_err_real   = chfileext(test, newext="err.real");
    string test1_stats_exp  = chfileext(test, newext="stats.txt");
    string test1_stats_real = chfileext(test, newext="stats.txt.real");

    string rslt1_exp  = chfileext(test, oldext="cif", newext="ctrlsys.cif");
    string rslt1_real = chfileext(test, oldext="cif", newext="ctrlsys.real.cif");

    // Execute.
    list string options1 = options + ["-o", rslt1_real, "--statsfile-contperf=" + test1_stats_real];
    int exit_code1 = cifdatasynth([test] + options1, stdout=test1_out_real, stderr=test1_err_real, ignoreNonZeroExitCode=true);

    // Compare output.
    bool stderr1_diff = diff(test1_err_exp, test1_err_real, missingAsEmpty=true, warnOnDiff=true);
    bool stdout1_diff = diff(test1_out_exp, test1_out_real, missingAsEmpty=true, warnOnDiff=true);
    bool stats1_diff  = diff(test1_stats_exp, test1_stats_real, missingAsEmpty=true, warnOnDiff=true);
    bool rslt1_diff   = diff(rslt1_exp, rslt1_real, missingAsEmpty=true, warnOnDiff=true);
    if not stderr1_diff:: rmfile(test1_err_real);
    if not stats1_diff::  rmfile(test1_stats_real, true);
    // don't remove test1_out_real here, as we need it to get the number of states...
    // don't remove rslt1_real here, as we need to generate a state space from it...

    // Update counts.
    int synth_diff_count = 0;
    if stderr1_diff:: synth_diff_count = synth_diff_count + 1;
    if stdout1_diff:: synth_diff_count = synth_diff_count + 1;
    if stats1_diff::  synth_diff_count = synth_diff_count + 1;
    if rslt1_diff::   synth_diff_count = synth_diff_count + 1;

    synth_count = synth_count + 1;
    if synth_diff_count == 0:: synth_successes = synth_successes + 1;
    if synth_diff_count > 0:: synth_failures = synth_failures + 1;

    // ===============================================================
    // Merge extra model, for controlled system state space generation
    // ===============================================================

    // Get paths.
    string test2 = rslt1_real;
    string test2_extra    = chfileext(test, oldext="cif", newext="ctrlsys.extra.cif");
    string test2_out_exp  = chfileext(test, oldext="cif", newext="ctrlsys.merged.out");
    string test2_err_exp  = chfileext(test, oldext="cif", newext="ctrlsys.merged.err");
    string test2_out_real = chfileext(test, oldext="cif", newext="ctrlsys.merged.out.real");
    string test2_err_real = chfileext(test, oldext="cif", newext="ctrlsys.merged.err.real");

    string rslt2_exp  = chfileext(test, oldext="cif", newext="ctrlsys.merged.cif");
    string rslt2_real = chfileext(test, oldext="cif", newext="ctrlsys.merged.real.cif");

    bool rslt2_diff = false;
    bool did_merge = false;
    bool do_state_explore = exit_code1 == 0 or isfile(rslt1_exp) or isfile(rslt1_real);
    if do_state_explore and isfile(test2_extra):
        // Print what we are testing.
        outln("Testing \"%s\" (ctrl system merging)...", test);

        // Execute.
        list string options2 = ["--devmode=1", "-o", rslt2_real];
        cifmerge([test2, test2_extra] + options2, stdout=test2_out_real, stderr=test2_err_real, ignoreNonZeroExitCode=true);

        // Compare output.
        bool stderr2_diff = diff(test2_err_exp, test2_err_real, missingAsEmpty=true, warnOnDiff=true);
        bool stdout2_diff = diff(test2_out_exp, test2_out_real, missingAsEmpty=true, warnOnDiff=true);
             rslt2_diff   = diff(rslt2_exp, rslt2_real, missingAsEmpty=true, warnOnDiff=true);
        if not stderr2_diff:: rmfile(test2_err_real);
        if not stdout2_diff:: rmfile(test2_out_real);
        // don't remove rslt2_real here, as we need to generate a state space from it...

        // Update counts.
        int merge_diff_count = 0;
        if stderr2_diff:: merge_diff_count = merge_diff_count + 1;
        if stdout2_diff:: merge_diff_count = merge_diff_count + 1;
        if rslt2_diff::   merge_diff_count = merge_diff_count + 1;

        merge_count = merge_count + 1;
        if merge_diff_count == 0:: merge_successes = merge_successes + 1;
        if merge_diff_count > 0:: merge_failures = merge_failures + 1;

        // Did do a merge.
        did_merge = true;
    end

    // ========================================
    // Controlled system state space generation
    // ========================================

    // Get paths.
    string test3 = rslt1_real;
    if did_merge:: test3 = rslt2_real;
    string test3_out_exp  = chfileext(test, oldext="cif", newext="statespace.out");
    string test3_err_exp  = chfileext(test, oldext="cif", newext="statespace.err");
    string test3_out_real = chfileext(test, oldext="cif", newext="statespace.out.real");
    string test3_err_real = chfileext(test, oldext="cif", newext="statespace.err.real");

    string rslt3_exp  = chfileext(test, oldext="cif", newext="statespace.cif");
    string rslt3_real = chfileext(test, oldext="cif", newext="statespace.real.cif");

    if do_state_explore:
        // Print what we are testing.
        outln("Testing \"%s\" (ctrl system state space)...", test);

        // Execute.
        list string options3 = ["--devmode=1", "-z1", "-s0", "-c1", "-e0", "-p off", "-o", rslt3_real];
        cifexplorer([test3] + options3, stdout=test3_out_real, stderr=test3_err_real, ignoreNonZeroExitCode=true);

        // Compare output.
        bool stderr3_diff = diff(test3_err_exp, test3_err_real, missingAsEmpty=true, warnOnDiff=true);
        bool stdout3_diff = diff(test3_out_exp, test3_out_real, missingAsEmpty=true, warnOnDiff=true);
        bool rslt3_diff   = diff(rslt3_exp, rslt3_real, missingAsEmpty=true, warnOnDiff=true);
        if not stderr3_diff:: rmfile(test3_err_real);
        if not stdout3_diff:: rmfile(test3_out_real);
        // don't remove rslt3_real here, as we need it to get the number of states...

        // Update counts.
        int space_diff_count = 0;
        if stderr3_diff:: space_diff_count = space_diff_count + 1;
        if stdout3_diff:: space_diff_count = space_diff_count + 1;
        if rslt3_diff::   space_diff_count = space_diff_count + 1;

        space_count = space_count + 1;
        if space_diff_count == 0:: space_successes = space_successes + 1;
        if space_diff_count > 0:: space_failures = space_failures + 1;

        // Print what we are testing.
        outln("Testing \"%s\" (state space size compare)...", test);

        // Get number of states in controlled system, from debug output.
        bool synth_states_exact = false;
        long synth_states_nr = -1;
        if isfile(test1_out_real):
            // Get debug output lines.
            list string lines = readlines(test1_out_real);

            // Find number of states, and exactness.
            for line in lines:
                // Find line with useful information.
                string pre_exact  = "Controlled system:                     exactly";
                string pre_atmost = "Controlled system:                     at most";
                bool line_exact  = startswith(line, pre_exact);
                bool line_atmost = startswith(line, pre_atmost);
                if not line_exact and not line_atmost:: continue;

                // Extract information.
                line = line[size(pre_exact):];
                line = trim(line);
                if endswith(line, "states."):: line = line[:-size("states.")];
                if endswith(line, "state.")::  line = line[:-size("state.")];
                line = trim(line);
                line = replace(line, ",", "");
                line = replace(line, ".", "");

                synth_states_exact = line_exact;
                synth_states_nr = <long>line;
                break;
            end
        end

        // Get number of states in controlled system, from state space.
        bool space_states_exact = false;
        long space_states_nr = -1;
        if isfile(rslt3_real):
            // Get debug output lines.
            list string lines = readlines(rslt3_real);

            // Find number of states, and exactness.
            for line in lines:
                // Find line with useful information.
                string pre = "  location loc";
                bool match = startswith(line, pre);
                if not match:: continue;

                // Update information. Overwrite previous one if already has
                // information, to ensure information for last location is
                // kept.
                line = line[size(pre):];
                line = trim(line);
                if endswith(line, ":"):: line = line[:-1];
                line = trim(line);

                space_states_exact = true;
                space_states_nr = <long>line;
            end
        end

        // Check controlled system state space counts.
        bool nr_match;
        if synth_states_exact and space_states_exact:
            nr_match = (synth_states_nr == space_states_nr);

        elif not synth_states_exact and space_states_exact:
            nr_match = (synth_states_nr >= space_states_nr);

        else
            nr_match = false;
        end

        if not nr_match:
            string synth_exact_txt;
            string space_exact_txt;
            if synth_states_exact: synth_exact_txt = "exactly"; else synth_exact_txt = "at most"; end
            if space_states_exact: space_exact_txt = "exactly"; else space_exact_txt = "at most"; end
            errln("WARNING: Controlled system state space size mismatch:");
            errln(" - Synthesis output: %s %s states (%s)", synth_exact_txt, synth_states_nr, test1_out_real);
            errln(" - State space:      %s %s states (%s)", space_exact_txt, space_states_nr, rslt3_real);
        end

        nr_count = nr_count + 1;
        if     nr_match:: nr_successes = nr_successes + 1;
        if not nr_match:: nr_failures  = nr_failures  + 1;

        // Remove result from synthesis.
        if not rslt3_diff:: if exists(rslt3_real):: rmfile(rslt3_real);
    end

    // Remove result from synthesis.
    if not stdout1_diff:: rmfile(test1_out_real);
    if not rslt1_diff::   if exists(rslt1_real):: rmfile(rslt1_real);
    if not rslt2_diff::   if exists(rslt2_real):: rmfile(rslt2_real);
end

// Get result message.
string synth_rslt;
string merge_rslt;
string space_rslt;
string nr_rslt;
if synth_failures == 0: synth_rslt = "SUCCESS"; else synth_rslt = "FAILURE"; end
if merge_failures == 0: merge_rslt = "SUCCESS"; else merge_rslt = "FAILURE"; end
if space_failures == 0: space_rslt = "SUCCESS"; else space_rslt = "FAILURE"; end
if nr_failures    == 0: nr_rslt    = "SUCCESS"; else nr_rslt    = "FAILURE"; end

string synth_msg = fmt("Test %s (%s, actual synthesis):         %d tests, %d successes, %d failures, %d skipped.",
                       synth_rslt, test_path, synth_count, synth_successes, synth_failures, synth_skipped);
string merge_msg = fmt("Test %s (%s, ctrl system merging):      %d tests, %d successes, %d failures.",
                       merge_rslt, test_path, merge_count, merge_successes, merge_failures);
string space_msg = fmt("Test %s (%s, ctrl system state space):  %d tests, %d successes, %d failures, %d skipped.",
                       space_rslt, test_path, space_count, space_successes, space_failures, space_skipped);
string nr_msg    = fmt("Test %s (%s, state space size compare): %d tests, %d successes, %d failures.",
                       nr_rslt, test_path, nr_count, nr_successes, nr_failures);

// Output result message.
if synth_failures == 0:
    outln(synth_msg);
else
    errln(synth_msg);
end

if merge_failures == 0:
    outln(merge_msg);
else
    errln(merge_msg);
end

if space_failures == 0:
    outln(space_msg);
else
    errln(space_msg);
end

if nr_failures == 0:
    outln(nr_msg);
else
    errln(nr_msg);
end

// Return number of failures as exit code. No failures means zero exit code,
// any failures means non-zero exit code.
exit synth_failures + merge_failures + space_failures + nr_failures;<|MERGE_RESOLUTION|>--- conflicted
+++ resolved
@@ -74,15 +74,12 @@
     "datasynth/simplify_state_plant_invs_on.cif":         ["--bdd-simplify=guards-state-plant-invs"],
     "datasynth/simplify_state_req_invs_off.cif":          ["--bdd-simplify="],
     "datasynth/simplify_state_req_invs_on.cif":           ["--bdd-simplify=guards-state-req-invs"],
-<<<<<<< HEAD
     "datasynth/state_plant_invs_ctrl.cif":                [opt_simplify_all],
     "datasynth/state_plant_invs_init.cif":                ["--forward-reach=on"],
     "datasynth/state_plant_invs_req_aut.cif":             ["--forward-reach=on"],
     "datasynth/state_plant_invs_simple.cif":              ["--forward-reach=on"],
     "datasynth/state_plant_invs_unctrl.cif":              [opt_simplify_all],
-=======
     "datasynth/stats.cif":                                ["--stats=bdd-max-nodes,bdd-cont-perf,bdd-cache"],
->>>>>>> b3ddc163
     "datasynth/supname_custom.cif":                       ["-s g"],
     "datasynth/supname_invalid.cif":                      ["-s b@"],
     "datasynth/var_order_custom_force_off.cif":           ["-r *c*;*3,*1;*2 --force-order=off --sliding-window-order=off " + opt_simplify_all],
