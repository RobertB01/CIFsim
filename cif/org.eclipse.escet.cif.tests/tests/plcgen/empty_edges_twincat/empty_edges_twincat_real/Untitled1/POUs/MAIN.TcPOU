<?xml version="1.0" encoding="UTF-8" standalone="no"?>
<TcPlcObject ProductVersion="3.1.0.18" Version="1.1.0.1">
  <POU Name="MAIN">
    <Declaration><![CDATA[PROGRAM MAIN
VAR
    Good_x: DINT;
    firstRun: BOOL := TRUE;
END_VAR
VAR_TEMP
    channelValue: DINT;
    current_Good_x: DINT;
<<<<<<< HEAD
    current_Good_x__1: DINT;
    edge_Block__1: DINT;
    edge_Good__1: DINT;
    edge_UseChannel__1: DINT;
=======
    current_Good_x_1: DINT;
>>>>>>> 72226688
    eventEnabled: BOOL;
    isProgress: BOOL;
    receiverAut: DINT;
    senderAut: DINT;
<<<<<<< HEAD
=======
    senderEdge: DINT;
    syncAutEdge: DINT;
    syncAutEdge_1: DINT;
    syncAutEdge_2: DINT;
    syncAutEdge_3: DINT;
>>>>>>> 72226688
END_VAR]]></Declaration>
    <Implementation>
      <ST><![CDATA[(* --- Initialize state. --------------------------------------------------- *)
IF firstRun THEN
    firstRun := FALSE;

    (* Initialize the state variables. *)
    Good_x := 0;
END_IF;

(* --- Process all events. ------------------------------------------------- *)
isProgress := TRUE;
(* Perform events until none can be done anymore. *)
WHILE isProgress DO
    isProgress := FALSE;

    (* Try to perform event "noSync". *)
    eventEnabled := TRUE;
    IF TRUE THEN
        edge_Good__1 := 1;
    ELSE
        eventEnabled := FALSE;
    END_IF;
    IF eventEnabled THEN
        eventEnabled := FALSE;
    END_IF;
    IF eventEnabled THEN
        isProgress := TRUE;
        current_Good_x := Good_x;
        IF edge_Good__1 = 1 THEN
            Good_x := (current_Good_x + 1) MOD 6;
        END_IF;
    END_IF;

    (* Try to perform event "noMonitor". *)
    eventEnabled := TRUE;
    IF TRUE THEN
<<<<<<< HEAD
        edge_Good__1 := 1;
=======
        syncAutEdge_2 := 1;
>>>>>>> 72226688
    ELSE
        eventEnabled := FALSE;
    END_IF;
    IF eventEnabled THEN
        isProgress := TRUE;
<<<<<<< HEAD
        current_Good_x__1 := Good_x;
        IF edge_Good__1 = 1 THEN
            Good_x := (current_Good_x__1 + 5) MOD 6;
=======
        current_Good_x_1 := Good_x;
        IF syncAutEdge_2 = 1 THEN
            Good_x := (current_Good_x_1 + 5) MOD 6;
>>>>>>> 72226688
        END_IF;
    END_IF;

    (* Try to perform event "channel". *)
    eventEnabled := TRUE;
    senderAut := 0;
    IF senderAut = 0 THEN
        eventEnabled := FALSE;
    END_IF;
    IF eventEnabled THEN
        receiverAut := 0;
        IF receiverAut = 0 THEN
            eventEnabled := FALSE;
        END_IF;
    END_IF;
    IF eventEnabled THEN
        eventEnabled := FALSE;
    END_IF;
    IF eventEnabled THEN
        isProgress := TRUE;
    END_IF;
END_WHILE;]]></ST>
    </Implementation>
    <ObjectProperties/>
  </POU>
</TcPlcObject><|MERGE_RESOLUTION|>--- conflicted
+++ resolved
@@ -9,26 +9,14 @@
 VAR_TEMP
     channelValue: DINT;
     current_Good_x: DINT;
-<<<<<<< HEAD
-    current_Good_x__1: DINT;
-    edge_Block__1: DINT;
-    edge_Good__1: DINT;
-    edge_UseChannel__1: DINT;
-=======
     current_Good_x_1: DINT;
->>>>>>> 72226688
+    edge_Block_1: DINT;
+    edge_Good_1: DINT;
+    edge_UseChannel_1: DINT;
     eventEnabled: BOOL;
     isProgress: BOOL;
     receiverAut: DINT;
     senderAut: DINT;
-<<<<<<< HEAD
-=======
-    senderEdge: DINT;
-    syncAutEdge: DINT;
-    syncAutEdge_1: DINT;
-    syncAutEdge_2: DINT;
-    syncAutEdge_3: DINT;
->>>>>>> 72226688
 END_VAR]]></Declaration>
     <Implementation>
       <ST><![CDATA[(* --- Initialize state. --------------------------------------------------- *)
@@ -48,7 +36,7 @@
     (* Try to perform event "noSync". *)
     eventEnabled := TRUE;
     IF TRUE THEN
-        edge_Good__1 := 1;
+        edge_Good_1 := 1;
     ELSE
         eventEnabled := FALSE;
     END_IF;
@@ -58,7 +46,7 @@
     IF eventEnabled THEN
         isProgress := TRUE;
         current_Good_x := Good_x;
-        IF edge_Good__1 = 1 THEN
+        IF edge_Good_1 = 1 THEN
             Good_x := (current_Good_x + 1) MOD 6;
         END_IF;
     END_IF;
@@ -66,25 +54,15 @@
     (* Try to perform event "noMonitor". *)
     eventEnabled := TRUE;
     IF TRUE THEN
-<<<<<<< HEAD
-        edge_Good__1 := 1;
-=======
-        syncAutEdge_2 := 1;
->>>>>>> 72226688
+        edge_Good_1 := 1;
     ELSE
         eventEnabled := FALSE;
     END_IF;
     IF eventEnabled THEN
         isProgress := TRUE;
-<<<<<<< HEAD
-        current_Good_x__1 := Good_x;
-        IF edge_Good__1 = 1 THEN
-            Good_x := (current_Good_x__1 + 5) MOD 6;
-=======
         current_Good_x_1 := Good_x;
-        IF syncAutEdge_2 = 1 THEN
+        IF edge_Good_1 = 1 THEN
             Good_x := (current_Good_x_1 + 5) MOD 6;
->>>>>>> 72226688
         END_IF;
     END_IF;
 
