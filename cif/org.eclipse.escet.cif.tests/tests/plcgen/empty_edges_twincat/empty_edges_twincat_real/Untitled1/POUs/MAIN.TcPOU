--- conflicted
+++ resolved
@@ -26,12 +26,8 @@
  *
  * ----
  * Automaton "Block":
-<<<<<<< HEAD
- *
- * - PLC edge selection variable "edge_Block".
-=======
+ *
  * - No variables in this component.
->>>>>>> 6bf89b57
  *
  * - No use of uncontrollable events.
  *
@@ -52,12 +48,8 @@
  *
  * ----
  * Automaton "UseChannel":
-<<<<<<< HEAD
- *
- * - PLC edge selection variable "edge_UseChannel".
-=======
+ *
  * - No variables in this component.
->>>>>>> 6bf89b57
  *
  * - No use of uncontrollable events.
  *
