ERROR: CIF PLC code generator failed due to unsatisfied preconditions:

  --------------------------
  (1/7) An equation is used.
  --------------------------
   * In location "X.a":
     - equation q' = -1.0;
                   ^

  ------------------------------------------------------------------
  (2/7) Continuous variable has a derivative that is not -1 or -1.0.
  ------------------------------------------------------------------
   * In automaton "X":
     - cont c = 3.0 der 0.0;
            ^

  -------------------------------------------------------------------------------------------------------------------------------
  (3/7) Continuous variable has its derivative declared through one or more equations, rather than directly with its declaration.
  -------------------------------------------------------------------------------------------------------------------------------
   * In automaton "X":
     - cont q = 0.0;
            ^

  ----------------------------------------------------------------------------------
  (4/7) Continuous variable is assigned a value that cannot be evaluated statically.
  ----------------------------------------------------------------------------------
   * In location "X.a":
     - edge evt when c != 0.0 do c := 1.0 / v;
                                 ^

  ----------------------------------------------------------------------------------------
  (5/7) Continuous variable is initialized to, assigned, or compared to, a negative value.
  ----------------------------------------------------------------------------------------
   * In automaton "X":
     - cont e = -1.0 der -1.0;
            ^
   * In location "X.a":
     - edge evt when c < 0 do c := -25.0;
                              ^
     - edge evt when 0 < c do c := -25.0;
                              ^
     - edge evt when c <= -17;
                     ^

  ----------------------------------------------------------------------------------------------------------------------------------------
  (6/7) Continuous variable value is not compared as "variable <= ..." or "... >= variable", nor assigned in a single-variable assignment.
  ----------------------------------------------------------------------------------------------------------------------------------------
   * In location "X.a":
<<<<<<< HEAD
     - edge when c >= 0 do v := 0.0 + w[5];
                 ^
     - edge when c > 0;
                 ^
     - edge when c < 0 do c := -25.0;
                 ^
     - edge when c != 0.0 do c := 1.0 / v;
                 ^
     - edge when c = 0.0 do c := 3.0;
                 ^
     - edge when max(c + 5.0, 17.4) <= 28;
=======
     - edge evt when c >= 0 do v := 0.0;
                     ^
     - edge evt when c > 0;
                     ^
     - edge evt when c < 0 do c := -25.0;
                     ^
     - edge evt when 0 > c;
                         ^
     - edge evt when 0 < c do c := -25.0;
                         ^
     - edge evt when 0 <= c;
                          ^
     - edge evt when c != 0.0 do c := 1.0 / v;
>>>>>>> d476bf4e
                     ^
     - edge evt when c = 0.0 do c := 3.0;
                     ^
     - edge evt when max(c + 5.0, 17.4) <= 28;
                         ^
     - edge evt when abs(c) > 0;
                         ^

  ---------------------------------------
  (7/7) Edge has an implicit 'tau' event.
  ---------------------------------------
   * In location "X.a":
<<<<<<< HEAD
     - edge when c >= 0 do v := 0.0 + w[5];
       ^
     - edge when c > 0;
       ^
     - edge when c < 0 do c := -25.0;
       ^
     - edge when c <= 0;
       ^
     - edge when c <= -17;
       ^
     - edge when c != 0.0 do c := 1.0 / v;
       ^
     - edge when c = 0.0 do c := 3.0;
       ^
     - edge when max(c + 5.0, 17.4) <= 28;
       ^
     - edge when abs(c) > 0;
=======
     - edge do v := v + 1.0;
>>>>>>> d476bf4e
       ^<|MERGE_RESOLUTION|>--- conflicted
+++ resolved
@@ -46,20 +46,7 @@
   (6/7) Continuous variable value is not compared as "variable <= ..." or "... >= variable", nor assigned in a single-variable assignment.
   ----------------------------------------------------------------------------------------------------------------------------------------
    * In location "X.a":
-<<<<<<< HEAD
-     - edge when c >= 0 do v := 0.0 + w[5];
-                 ^
-     - edge when c > 0;
-                 ^
-     - edge when c < 0 do c := -25.0;
-                 ^
-     - edge when c != 0.0 do c := 1.0 / v;
-                 ^
-     - edge when c = 0.0 do c := 3.0;
-                 ^
-     - edge when max(c + 5.0, 17.4) <= 28;
-=======
-     - edge evt when c >= 0 do v := 0.0;
+     - edge evt when c >= 0 do v := 0.0 + w[5];
                      ^
      - edge evt when c > 0;
                      ^
@@ -72,7 +59,6 @@
      - edge evt when 0 <= c;
                           ^
      - edge evt when c != 0.0 do c := 1.0 / v;
->>>>>>> d476bf4e
                      ^
      - edge evt when c = 0.0 do c := 3.0;
                      ^
@@ -85,25 +71,5 @@
   (7/7) Edge has an implicit 'tau' event.
   ---------------------------------------
    * In location "X.a":
-<<<<<<< HEAD
-     - edge when c >= 0 do v := 0.0 + w[5];
-       ^
-     - edge when c > 0;
-       ^
-     - edge when c < 0 do c := -25.0;
-       ^
-     - edge when c <= 0;
-       ^
-     - edge when c <= -17;
-       ^
-     - edge when c != 0.0 do c := 1.0 / v;
-       ^
-     - edge when c = 0.0 do c := 3.0;
-       ^
-     - edge when max(c + 5.0, 17.4) <= 28;
-       ^
-     - edge when abs(c) > 0;
-=======
      - edge do v := v + 1.0;
->>>>>>> d476bf4e
        ^