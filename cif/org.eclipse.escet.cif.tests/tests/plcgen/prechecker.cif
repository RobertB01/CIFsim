//////////////////////////////////////////////////////////////////////////////
// Copyright (c) 2023, 2024 Contributors to the Eclipse Foundation
//
// See the NOTICE file(s) distributed with this work for additional
// information regarding copyright ownership.
//
// This program and the accompanying materials are made available
// under the terms of the MIT License which is available at
// https://opensource.org/licenses/MIT
//
// SPDX-License-Identifier: MIT
//////////////////////////////////////////////////////////////////////////////

automaton X:
  event evt;

  cont c = 3 der 0;
  cont d der -1;
  cont e = -1 der -1.0;
  cont q = v;

  disc real v = 0;
  disc list[18] int w;

  location a:
    equation q' = -1;

    initial;
<<<<<<< HEAD
    edge when c >= 0 do v := c' + w[5];
    edge when c > 0;
    edge when c < 0 do c := -25;
    edge when c <= 0;
    edge when c <= -17;
    edge when c != 0 do c := 1.0 / v;
    edge when c = 0 do c := 3;
    edge when max(c + 5, 17.4) <= 28;
    edge when abs(c) > 0;
=======
    edge evt when c >= 0 do v := c';
    edge evt when c > 0;
    edge evt when c < 0 do c := -25;
    edge evt when c <= 0;

    edge evt when 0 >= c do v := c';
    edge evt when 0 > c;
    edge evt when 0 < c do c := -25;
    edge evt when 0 <= c;

    edge evt when c <= -17;
    edge evt when c != 0 do c := 1.0 / v;
    edge evt when c = 0 do c := 3;
    edge evt when max(c + 5, 17.4) <= 28;
    edge evt when abs(c) > 0;

    edge do v := v + 1;
>>>>>>> d476bf4e
end<|MERGE_RESOLUTION|>--- conflicted
+++ resolved
@@ -26,18 +26,7 @@
     equation q' = -1;
 
     initial;
-<<<<<<< HEAD
-    edge when c >= 0 do v := c' + w[5];
-    edge when c > 0;
-    edge when c < 0 do c := -25;
-    edge when c <= 0;
-    edge when c <= -17;
-    edge when c != 0 do c := 1.0 / v;
-    edge when c = 0 do c := 3;
-    edge when max(c + 5, 17.4) <= 28;
-    edge when abs(c) > 0;
-=======
-    edge evt when c >= 0 do v := c';
+    edge evt when c >= 0 do v := c' + w[5];
     edge evt when c > 0;
     edge evt when c < 0 do c := -25;
     edge evt when c <= 0;
@@ -54,5 +43,4 @@
     edge evt when abs(c) > 0;
 
     edge do v := v + 1;
->>>>>>> d476bf4e
 end