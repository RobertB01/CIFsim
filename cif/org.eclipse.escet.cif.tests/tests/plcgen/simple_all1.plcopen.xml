--- conflicted
+++ resolved
@@ -223,7 +223,7 @@
                 <DINT/>
               </type>
             </variable>
-            <variable name="edge_p__1">
+            <variable name="edge_p_1">
               <type>
                 <DINT/>
               </type>
@@ -311,27 +311,27 @@
     (* Try to perform event "p.evt". *)
     eventEnabled := TRUE;
     IF p = p_l1 THEN
-        edge_p__1 := 1;
+        edge_p_1 := 1;
     ELSIF p = p_l6 THEN
-        edge_p__1 := 2;
+        edge_p_1 := 2;
     ELSIF p = p_l7 THEN
-        edge_p__1 := 3;
+        edge_p_1 := 3;
     ELSIF p = p_l8 THEN
-        edge_p__1 := 4;
+        edge_p_1 := 4;
     ELSIF p = p_l9 THEN
-        edge_p__1 := 5;
+        edge_p_1 := 5;
     ELSIF p = p_l10 THEN
-        edge_p__1 := 6;
+        edge_p_1 := 6;
     ELSIF p = p_l11 THEN
-        edge_p__1 := 7;
+        edge_p_1 := 7;
     ELSIF p = p_l12 THEN
-        edge_p__1 := 8;
+        edge_p_1 := 8;
     ELSIF p = p_l13 THEN
-        edge_p__1 := 9;
+        edge_p_1 := 9;
     ELSIF p = p_l14 THEN
-        edge_p__1 := 10;
+        edge_p_1 := 10;
     ELSIF p = p_l15 THEN
-        edge_p__1 := 11;
+        edge_p_1 := 11;
     ELSE
         eventEnabled := FALSE;
     END_IF;
@@ -345,56 +345,49 @@
         current_p_v3 := p_v3;
         current_p_ve := p_ve;
         current_p_x := p_x;
-<<<<<<< HEAD
-        IF edge_p__1 = 1 THEN
-            litStruct__2.field1 := 1;
-            litStruct__2.field2 := 2;
-            p_tv := litStruct__2;
-=======
-        IF syncAutEdge = 1 THEN
+        IF edge_p_1 = 1 THEN
             litStruct_2.field1 := 1;
             litStruct_2.field2 := 2;
             p_tv := litStruct_2;
->>>>>>> 72226688
             p := p_l6;
-        ELSIF edge_p__1 = 2 THEN
+        ELSIF edge_p_1 = 2 THEN
             p_x := 3;
             p_j := 4;
             p := p_l7;
-        ELSIF edge_p__1 = 3 THEN
+        ELSIF edge_p_1 = 3 THEN
             rightValue := current_p_tv;
             p_x := rightValue.field1;
             p_j := rightValue.field2;
             p := p_l8;
-        ELSIF edge_p__1 = 4 THEN
+        ELSIF edge_p_1 = 4 THEN
             p_tv.field1 := 5;
             p := p_l9;
-        ELSIF edge_p__1 = 5 THEN
+        ELSIF edge_p_1 = 5 THEN
             p_tv.field2 := 6;
             p_j := 7;
             p := p_l10;
-        ELSIF edge_p__1 = 6 THEN
+        ELSIF edge_p_1 = 6 THEN
             p_v3.field1.field2 := 7.8;
             p := p_l11;
-        ELSIF edge_p__1 = 7 THEN
+        ELSIF edge_p_1 = 7 THEN
             litStruct.field1 := 1.2;
             litStruct.field2 := 3.4;
             litStruct_1.field1 := litStruct;
             litStruct_1.field2 := 5.6;
             p_v3 := litStruct_1;
             p := p_l12;
-        ELSIF edge_p__1 = 8 THEN
+        ELSIF edge_p_1 = 8 THEN
             p_j := current_p_j + 1;
             p := p_l13;
-        ELSIF edge_p__1 = 9 THEN
+        ELSIF edge_p_1 = 9 THEN
             p_b := FALSE;
             p := p_l14;
-        ELSIF edge_p__1 = 10 THEN
+        ELSIF edge_p_1 = 10 THEN
             IF NOT current_p_b THEN
                 p_ve := g_LIT2;
             END_IF;
             p := p_l15;
-        ELSIF edge_p__1 = 11 THEN
+        ELSIF edge_p_1 = 11 THEN
             p_r := DINT_TO_LREAL(g_inp) + 10.0;
             p := p_l16;
         END_IF;
