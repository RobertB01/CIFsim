PROGRAM MAIN
VAR
    timer_t: LREAL;
    preset_timer_t: TIME;
    timer: timer_location;
    sup: sup_location;
    hw_button_bit: BOOL;
    hw_button: hw_button_location;
    hw_lamp_bit: BOOL;
    hw_lamp: hw_lamp_location;
    firstRun: BOOL := TRUE;
END_VAR
VAR_TEMP
    curValue: LREAL;
    current_hw_button: hw_button_location;
    current_hw_button_1: hw_button_location;
    current_hw_lamp: hw_lamp_location;
    current_hw_lamp_1: hw_lamp_location;
    current_hw_lamp_bit: BOOL;
    current_hw_lamp_bit_1: BOOL;
    current_sup: sup_location;
    current_sup_1: sup_location;
    current_sup_2: sup_location;
    current_sup_3: sup_location;
    current_sup_4: sup_location;
    current_sup_5: sup_location;
    current_timer: timer_location;
    current_timer_1: timer_location;
    current_timer_t: LREAL;
    edge_hw_button__1: DINT;
    edge_hw_lamp__1: DINT;
    edge_sup__1: DINT;
    edge_timer__1: DINT;
    eventEnabled: BOOL;
    isProgress: BOOL;
<<<<<<< HEAD
=======
    syncAutEdge: DINT;
    syncAutEdge_1: DINT;
    syncAutEdge_10: DINT;
    syncAutEdge_11: DINT;
    syncAutEdge_2: DINT;
    syncAutEdge_3: DINT;
    syncAutEdge_4: DINT;
    syncAutEdge_5: DINT;
    syncAutEdge_6: DINT;
    syncAutEdge_7: DINT;
    syncAutEdge_8: DINT;
    syncAutEdge_9: DINT;
>>>>>>> 72226688
    timeOut: BOOL;
END_VAR

(* --- Read input from sensors. -------------------------------------------- *)
hw_button_bit := in_hw_button_bit;

(* --- Initialize state or update continuous variables. -------------------- *)
IF firstRun THEN
    firstRun := FALSE;

    (* Initialize the state variables. *)
    timer_t := 0.0;
    (* Reset timer of "timer_t". *)
    preset_timer_t := timer_t;
    ton_timer_t(IN := FALSE, PT := preset_timer_t);
    ton_timer_t(IN := TRUE, PT := preset_timer_t);
    timer := timer_Idle;
    sup := sup_s1;
    hw_button := hw_button_Released;
    hw_lamp_bit := FALSE;
    hw_lamp := hw_lamp_Off;
ELSE
    (* Update remaining time of "timer_t". *)
    ton_timer_t(IN := TRUE, PT := preset_timer_t, Q => timeOut, ET => curValue);
    timer_t := SEL(timeOut, preset_timer_t - curValue, 0.0);
END_IF;

(* --- Process all events. ------------------------------------------------- *)
isProgress := TRUE;
(* Perform events until none can be done anymore. *)
WHILE isProgress DO
    isProgress := FALSE;

    (* Try to perform event "timer.start". *)
    eventEnabled := TRUE;
    IF timer = timer_Idle THEN
        edge_timer__1 := 1;
    ELSE
        eventEnabled := FALSE;
    END_IF;
    IF eventEnabled THEN
        IF sup = sup_s3 THEN
<<<<<<< HEAD
            edge_sup__1 := 1;
        ELSIF sup = sup_s5 THEN
            edge_sup__1 := 2;
=======
            syncAutEdge_1 := 1;
        ELSIF sup = sup_s5 THEN
            syncAutEdge_1 := 2;
>>>>>>> 72226688
        ELSE
            eventEnabled := FALSE;
        END_IF;
    END_IF;
    IF eventEnabled THEN
        isProgress := TRUE;
        current_sup := sup;
        current_timer := timer;
        current_timer_t := timer_t;
        IF edge_timer__1 = 1 THEN
            timer_t := 3.0;
            (* Reset timer of "timer_t". *)
            preset_timer_t := timer_t;
            ton_timer_t(IN := FALSE, PT := preset_timer_t);
            ton_timer_t(IN := TRUE, PT := preset_timer_t);
            timer := timer_Running;
        END_IF;
<<<<<<< HEAD
        IF edge_sup__1 = 1 THEN
            sup := sup_s6;
        ELSIF edge_sup__1 = 2 THEN
=======
        IF syncAutEdge_1 = 1 THEN
            sup := sup_s6;
        ELSIF syncAutEdge_1 = 2 THEN
>>>>>>> 72226688
            sup := sup_s7;
        END_IF;
    END_IF;

    (* Try to perform event "timer.timeout". *)
    eventEnabled := TRUE;
    IF timer = timer_Running AND timer_t <= 0.0 THEN
<<<<<<< HEAD
        edge_timer__1 := 1;
=======
        syncAutEdge_2 := 1;
>>>>>>> 72226688
    ELSE
        eventEnabled := FALSE;
    END_IF;
    IF eventEnabled THEN
        IF sup = sup_s6 THEN
<<<<<<< HEAD
            edge_sup__1 := 1;
        ELSIF sup = sup_s7 THEN
            edge_sup__1 := 2;
=======
            syncAutEdge_3 := 1;
        ELSIF sup = sup_s7 THEN
            syncAutEdge_3 := 2;
>>>>>>> 72226688
        ELSE
            eventEnabled := FALSE;
        END_IF;
    END_IF;
    IF eventEnabled THEN
        isProgress := TRUE;
<<<<<<< HEAD
        current_sup__1 := sup;
        current_timer__1 := timer;
        IF edge_timer__1 = 1 THEN
            timer := timer_Idle;
        END_IF;
        IF edge_sup__1 = 1 THEN
            sup := sup_s8;
        ELSIF edge_sup__1 = 2 THEN
=======
        current_sup_1 := sup;
        current_timer_1 := timer;
        IF syncAutEdge_2 = 1 THEN
            timer := timer_Idle;
        END_IF;
        IF syncAutEdge_3 = 1 THEN
            sup := sup_s8;
        ELSIF syncAutEdge_3 = 2 THEN
>>>>>>> 72226688
            sup := sup_s9;
        END_IF;
    END_IF;

    (* Try to perform event "button.push". *)
    eventEnabled := TRUE;
    IF sup = sup_s1 THEN
<<<<<<< HEAD
        edge_sup__1 := 1;
    ELSIF sup = sup_s4 THEN
        edge_sup__1 := 2;
    ELSIF sup = sup_s5 THEN
        edge_sup__1 := 3;
    ELSIF sup = sup_s7 THEN
        edge_sup__1 := 4;
    ELSIF sup = sup_s9 THEN
        edge_sup__1 := 5;
=======
        syncAutEdge_4 := 1;
    ELSIF sup = sup_s4 THEN
        syncAutEdge_4 := 2;
    ELSIF sup = sup_s5 THEN
        syncAutEdge_4 := 3;
    ELSIF sup = sup_s7 THEN
        syncAutEdge_4 := 4;
    ELSIF sup = sup_s9 THEN
        syncAutEdge_4 := 5;
>>>>>>> 72226688
    ELSE
        eventEnabled := FALSE;
    END_IF;
    IF eventEnabled THEN
        IF hw_button = hw_button_Released AND hw_button_bit THEN
<<<<<<< HEAD
            edge_hw_button__1 := 1;
=======
            syncAutEdge_5 := 1;
>>>>>>> 72226688
        ELSE
            eventEnabled := FALSE;
        END_IF;
    END_IF;
    IF eventEnabled THEN
        isProgress := TRUE;
        current_hw_button := hw_button;
<<<<<<< HEAD
        current_sup__2 := sup;
        IF edge_sup__1 = 1 THEN
            sup := sup_s2;
        ELSIF edge_sup__1 = 2 THEN
            sup := sup_s2;
        ELSIF edge_sup__1 = 3 THEN
            sup := sup_s3;
        ELSIF edge_sup__1 = 4 THEN
            sup := sup_s6;
        ELSIF edge_sup__1 = 5 THEN
            sup := sup_s8;
        END_IF;
        IF edge_hw_button__1 = 1 THEN
=======
        current_sup_2 := sup;
        IF syncAutEdge_4 = 1 THEN
            sup := sup_s2;
        ELSIF syncAutEdge_4 = 2 THEN
            sup := sup_s2;
        ELSIF syncAutEdge_4 = 3 THEN
            sup := sup_s3;
        ELSIF syncAutEdge_4 = 4 THEN
            sup := sup_s6;
        ELSIF syncAutEdge_4 = 5 THEN
            sup := sup_s8;
        END_IF;
        IF syncAutEdge_5 = 1 THEN
>>>>>>> 72226688
            hw_button := hw_button_Pushed;
        END_IF;
    END_IF;

    (* Try to perform event "button.release". *)
    eventEnabled := TRUE;
    IF sup = sup_s2 THEN
<<<<<<< HEAD
        edge_sup__1 := 1;
    ELSIF sup = sup_s3 THEN
        edge_sup__1 := 2;
    ELSIF sup = sup_s6 THEN
        edge_sup__1 := 3;
    ELSIF sup = sup_s8 THEN
        edge_sup__1 := 4;
    ELSIF sup = sup_s10 THEN
        edge_sup__1 := 5;
=======
        syncAutEdge_6 := 1;
    ELSIF sup = sup_s3 THEN
        syncAutEdge_6 := 2;
    ELSIF sup = sup_s6 THEN
        syncAutEdge_6 := 3;
    ELSIF sup = sup_s8 THEN
        syncAutEdge_6 := 4;
    ELSIF sup = sup_s10 THEN
        syncAutEdge_6 := 5;
>>>>>>> 72226688
    ELSE
        eventEnabled := FALSE;
    END_IF;
    IF eventEnabled THEN
        IF hw_button = hw_button_Pushed AND NOT hw_button_bit THEN
<<<<<<< HEAD
            edge_hw_button__1 := 1;
=======
            syncAutEdge_7 := 1;
>>>>>>> 72226688
        ELSE
            eventEnabled := FALSE;
        END_IF;
    END_IF;
    IF eventEnabled THEN
        isProgress := TRUE;
<<<<<<< HEAD
        current_hw_button__1 := hw_button;
        current_sup__3 := sup;
        IF edge_sup__1 = 1 THEN
            sup := sup_s4;
        ELSIF edge_sup__1 = 2 THEN
            sup := sup_s5;
        ELSIF edge_sup__1 = 3 THEN
            sup := sup_s7;
        ELSIF edge_sup__1 = 4 THEN
            sup := sup_s9;
        ELSIF edge_sup__1 = 5 THEN
            sup := sup_s1;
        END_IF;
        IF edge_hw_button__1 = 1 THEN
=======
        current_hw_button_1 := hw_button;
        current_sup_3 := sup;
        IF syncAutEdge_6 = 1 THEN
            sup := sup_s4;
        ELSIF syncAutEdge_6 = 2 THEN
            sup := sup_s5;
        ELSIF syncAutEdge_6 = 3 THEN
            sup := sup_s7;
        ELSIF syncAutEdge_6 = 4 THEN
            sup := sup_s9;
        ELSIF syncAutEdge_6 = 5 THEN
            sup := sup_s1;
        END_IF;
        IF syncAutEdge_7 = 1 THEN
>>>>>>> 72226688
            hw_button := hw_button_Released;
        END_IF;
    END_IF;

    (* Try to perform event "lamp.on". *)
    eventEnabled := TRUE;
    IF sup = sup_s2 THEN
<<<<<<< HEAD
        edge_sup__1 := 1;
    ELSIF sup = sup_s4 THEN
        edge_sup__1 := 2;
=======
        syncAutEdge_8 := 1;
    ELSIF sup = sup_s4 THEN
        syncAutEdge_8 := 2;
>>>>>>> 72226688
    ELSE
        eventEnabled := FALSE;
    END_IF;
    IF eventEnabled THEN
        IF hw_lamp = hw_lamp_Off THEN
<<<<<<< HEAD
            edge_hw_lamp__1 := 1;
=======
            syncAutEdge_9 := 1;
>>>>>>> 72226688
        ELSE
            eventEnabled := FALSE;
        END_IF;
    END_IF;
    IF eventEnabled THEN
        isProgress := TRUE;
        current_hw_lamp := hw_lamp;
        current_hw_lamp_bit := hw_lamp_bit;
<<<<<<< HEAD
        current_sup__4 := sup;
        IF edge_sup__1 = 1 THEN
            sup := sup_s3;
        ELSIF edge_sup__1 = 2 THEN
            sup := sup_s5;
        END_IF;
        IF edge_hw_lamp__1 = 1 THEN
=======
        current_sup_4 := sup;
        IF syncAutEdge_8 = 1 THEN
            sup := sup_s3;
        ELSIF syncAutEdge_8 = 2 THEN
            sup := sup_s5;
        END_IF;
        IF syncAutEdge_9 = 1 THEN
>>>>>>> 72226688
            hw_lamp_bit := TRUE;
            hw_lamp := hw_lamp_On;
        END_IF;
    END_IF;

    (* Try to perform event "lamp.off". *)
    eventEnabled := TRUE;
    IF sup = sup_s8 THEN
<<<<<<< HEAD
        edge_sup__1 := 1;
    ELSIF sup = sup_s9 THEN
        edge_sup__1 := 2;
=======
        syncAutEdge_10 := 1;
    ELSIF sup = sup_s9 THEN
        syncAutEdge_10 := 2;
>>>>>>> 72226688
    ELSE
        eventEnabled := FALSE;
    END_IF;
    IF eventEnabled THEN
        IF hw_lamp = hw_lamp_On THEN
<<<<<<< HEAD
            edge_hw_lamp__1 := 1;
=======
            syncAutEdge_11 := 1;
>>>>>>> 72226688
        ELSE
            eventEnabled := FALSE;
        END_IF;
    END_IF;
    IF eventEnabled THEN
        isProgress := TRUE;
<<<<<<< HEAD
        current_hw_lamp__1 := hw_lamp;
        current_hw_lamp_bit__1 := hw_lamp_bit;
        current_sup__5 := sup;
        IF edge_sup__1 = 1 THEN
            sup := sup_s10;
        ELSIF edge_sup__1 = 2 THEN
            sup := sup_s1;
        END_IF;
        IF edge_hw_lamp__1 = 1 THEN
=======
        current_hw_lamp_1 := hw_lamp;
        current_hw_lamp_bit_1 := hw_lamp_bit;
        current_sup_5 := sup;
        IF syncAutEdge_10 = 1 THEN
            sup := sup_s10;
        ELSIF syncAutEdge_10 = 2 THEN
            sup := sup_s1;
        END_IF;
        IF syncAutEdge_11 = 1 THEN
>>>>>>> 72226688
            hw_lamp_bit := FALSE;
            hw_lamp := hw_lamp_Off;
        END_IF;
    END_IF;
END_WHILE;

(* --- Write output to actuators. ------------------------------------------ *)
out_hw_lamp_bit := hw_lamp_bit;
END_PROGRAM<|MERGE_RESOLUTION|>--- conflicted
+++ resolved
@@ -27,27 +27,12 @@
     current_timer: timer_location;
     current_timer_1: timer_location;
     current_timer_t: LREAL;
-    edge_hw_button__1: DINT;
-    edge_hw_lamp__1: DINT;
-    edge_sup__1: DINT;
-    edge_timer__1: DINT;
+    edge_hw_button_1: DINT;
+    edge_hw_lamp_1: DINT;
+    edge_sup_1: DINT;
+    edge_timer_1: DINT;
     eventEnabled: BOOL;
     isProgress: BOOL;
-<<<<<<< HEAD
-=======
-    syncAutEdge: DINT;
-    syncAutEdge_1: DINT;
-    syncAutEdge_10: DINT;
-    syncAutEdge_11: DINT;
-    syncAutEdge_2: DINT;
-    syncAutEdge_3: DINT;
-    syncAutEdge_4: DINT;
-    syncAutEdge_5: DINT;
-    syncAutEdge_6: DINT;
-    syncAutEdge_7: DINT;
-    syncAutEdge_8: DINT;
-    syncAutEdge_9: DINT;
->>>>>>> 72226688
     timeOut: BOOL;
 END_VAR
 
@@ -84,21 +69,15 @@
     (* Try to perform event "timer.start". *)
     eventEnabled := TRUE;
     IF timer = timer_Idle THEN
-        edge_timer__1 := 1;
+        edge_timer_1 := 1;
     ELSE
         eventEnabled := FALSE;
     END_IF;
     IF eventEnabled THEN
         IF sup = sup_s3 THEN
-<<<<<<< HEAD
-            edge_sup__1 := 1;
+            edge_sup_1 := 1;
         ELSIF sup = sup_s5 THEN
-            edge_sup__1 := 2;
-=======
-            syncAutEdge_1 := 1;
-        ELSIF sup = sup_s5 THEN
-            syncAutEdge_1 := 2;
->>>>>>> 72226688
+            edge_sup_1 := 2;
         ELSE
             eventEnabled := FALSE;
         END_IF;
@@ -108,7 +87,7 @@
         current_sup := sup;
         current_timer := timer;
         current_timer_t := timer_t;
-        IF edge_timer__1 = 1 THEN
+        IF edge_timer_1 = 1 THEN
             timer_t := 3.0;
             (* Reset timer of "timer_t". *)
             preset_timer_t := timer_t;
@@ -116,15 +95,9 @@
             ton_timer_t(IN := TRUE, PT := preset_timer_t);
             timer := timer_Running;
         END_IF;
-<<<<<<< HEAD
-        IF edge_sup__1 = 1 THEN
+        IF edge_sup_1 = 1 THEN
             sup := sup_s6;
-        ELSIF edge_sup__1 = 2 THEN
-=======
-        IF syncAutEdge_1 = 1 THEN
-            sup := sup_s6;
-        ELSIF syncAutEdge_1 = 2 THEN
->>>>>>> 72226688
+        ELSIF edge_sup_1 = 2 THEN
             sup := sup_s7;
         END_IF;
     END_IF;
@@ -132,50 +105,29 @@
     (* Try to perform event "timer.timeout". *)
     eventEnabled := TRUE;
     IF timer = timer_Running AND timer_t <= 0.0 THEN
-<<<<<<< HEAD
-        edge_timer__1 := 1;
-=======
-        syncAutEdge_2 := 1;
->>>>>>> 72226688
+        edge_timer_1 := 1;
     ELSE
         eventEnabled := FALSE;
     END_IF;
     IF eventEnabled THEN
         IF sup = sup_s6 THEN
-<<<<<<< HEAD
-            edge_sup__1 := 1;
+            edge_sup_1 := 1;
         ELSIF sup = sup_s7 THEN
-            edge_sup__1 := 2;
-=======
-            syncAutEdge_3 := 1;
-        ELSIF sup = sup_s7 THEN
-            syncAutEdge_3 := 2;
->>>>>>> 72226688
-        ELSE
-            eventEnabled := FALSE;
-        END_IF;
-    END_IF;
-    IF eventEnabled THEN
-        isProgress := TRUE;
-<<<<<<< HEAD
-        current_sup__1 := sup;
-        current_timer__1 := timer;
-        IF edge_timer__1 = 1 THEN
-            timer := timer_Idle;
-        END_IF;
-        IF edge_sup__1 = 1 THEN
-            sup := sup_s8;
-        ELSIF edge_sup__1 = 2 THEN
-=======
+            edge_sup_1 := 2;
+        ELSE
+            eventEnabled := FALSE;
+        END_IF;
+    END_IF;
+    IF eventEnabled THEN
+        isProgress := TRUE;
         current_sup_1 := sup;
         current_timer_1 := timer;
-        IF syncAutEdge_2 = 1 THEN
+        IF edge_timer_1 = 1 THEN
             timer := timer_Idle;
         END_IF;
-        IF syncAutEdge_3 = 1 THEN
+        IF edge_sup_1 = 1 THEN
             sup := sup_s8;
-        ELSIF syncAutEdge_3 = 2 THEN
->>>>>>> 72226688
+        ELSIF edge_sup_1 = 2 THEN
             sup := sup_s9;
         END_IF;
     END_IF;
@@ -183,37 +135,21 @@
     (* Try to perform event "button.push". *)
     eventEnabled := TRUE;
     IF sup = sup_s1 THEN
-<<<<<<< HEAD
-        edge_sup__1 := 1;
+        edge_sup_1 := 1;
     ELSIF sup = sup_s4 THEN
-        edge_sup__1 := 2;
+        edge_sup_1 := 2;
     ELSIF sup = sup_s5 THEN
-        edge_sup__1 := 3;
+        edge_sup_1 := 3;
     ELSIF sup = sup_s7 THEN
-        edge_sup__1 := 4;
+        edge_sup_1 := 4;
     ELSIF sup = sup_s9 THEN
-        edge_sup__1 := 5;
-=======
-        syncAutEdge_4 := 1;
-    ELSIF sup = sup_s4 THEN
-        syncAutEdge_4 := 2;
-    ELSIF sup = sup_s5 THEN
-        syncAutEdge_4 := 3;
-    ELSIF sup = sup_s7 THEN
-        syncAutEdge_4 := 4;
-    ELSIF sup = sup_s9 THEN
-        syncAutEdge_4 := 5;
->>>>>>> 72226688
+        edge_sup_1 := 5;
     ELSE
         eventEnabled := FALSE;
     END_IF;
     IF eventEnabled THEN
         IF hw_button = hw_button_Released AND hw_button_bit THEN
-<<<<<<< HEAD
-            edge_hw_button__1 := 1;
-=======
-            syncAutEdge_5 := 1;
->>>>>>> 72226688
+            edge_hw_button_1 := 1;
         ELSE
             eventEnabled := FALSE;
         END_IF;
@@ -221,35 +157,19 @@
     IF eventEnabled THEN
         isProgress := TRUE;
         current_hw_button := hw_button;
-<<<<<<< HEAD
-        current_sup__2 := sup;
-        IF edge_sup__1 = 1 THEN
+        current_sup_2 := sup;
+        IF edge_sup_1 = 1 THEN
             sup := sup_s2;
-        ELSIF edge_sup__1 = 2 THEN
+        ELSIF edge_sup_1 = 2 THEN
             sup := sup_s2;
-        ELSIF edge_sup__1 = 3 THEN
+        ELSIF edge_sup_1 = 3 THEN
             sup := sup_s3;
-        ELSIF edge_sup__1 = 4 THEN
+        ELSIF edge_sup_1 = 4 THEN
             sup := sup_s6;
-        ELSIF edge_sup__1 = 5 THEN
+        ELSIF edge_sup_1 = 5 THEN
             sup := sup_s8;
         END_IF;
-        IF edge_hw_button__1 = 1 THEN
-=======
-        current_sup_2 := sup;
-        IF syncAutEdge_4 = 1 THEN
-            sup := sup_s2;
-        ELSIF syncAutEdge_4 = 2 THEN
-            sup := sup_s2;
-        ELSIF syncAutEdge_4 = 3 THEN
-            sup := sup_s3;
-        ELSIF syncAutEdge_4 = 4 THEN
-            sup := sup_s6;
-        ELSIF syncAutEdge_4 = 5 THEN
-            sup := sup_s8;
-        END_IF;
-        IF syncAutEdge_5 = 1 THEN
->>>>>>> 72226688
+        IF edge_hw_button_1 = 1 THEN
             hw_button := hw_button_Pushed;
         END_IF;
     END_IF;
@@ -257,74 +177,41 @@
     (* Try to perform event "button.release". *)
     eventEnabled := TRUE;
     IF sup = sup_s2 THEN
-<<<<<<< HEAD
-        edge_sup__1 := 1;
+        edge_sup_1 := 1;
     ELSIF sup = sup_s3 THEN
-        edge_sup__1 := 2;
+        edge_sup_1 := 2;
     ELSIF sup = sup_s6 THEN
-        edge_sup__1 := 3;
+        edge_sup_1 := 3;
     ELSIF sup = sup_s8 THEN
-        edge_sup__1 := 4;
+        edge_sup_1 := 4;
     ELSIF sup = sup_s10 THEN
-        edge_sup__1 := 5;
-=======
-        syncAutEdge_6 := 1;
-    ELSIF sup = sup_s3 THEN
-        syncAutEdge_6 := 2;
-    ELSIF sup = sup_s6 THEN
-        syncAutEdge_6 := 3;
-    ELSIF sup = sup_s8 THEN
-        syncAutEdge_6 := 4;
-    ELSIF sup = sup_s10 THEN
-        syncAutEdge_6 := 5;
->>>>>>> 72226688
+        edge_sup_1 := 5;
     ELSE
         eventEnabled := FALSE;
     END_IF;
     IF eventEnabled THEN
         IF hw_button = hw_button_Pushed AND NOT hw_button_bit THEN
-<<<<<<< HEAD
-            edge_hw_button__1 := 1;
-=======
-            syncAutEdge_7 := 1;
->>>>>>> 72226688
-        ELSE
-            eventEnabled := FALSE;
-        END_IF;
-    END_IF;
-    IF eventEnabled THEN
-        isProgress := TRUE;
-<<<<<<< HEAD
-        current_hw_button__1 := hw_button;
-        current_sup__3 := sup;
-        IF edge_sup__1 = 1 THEN
-            sup := sup_s4;
-        ELSIF edge_sup__1 = 2 THEN
-            sup := sup_s5;
-        ELSIF edge_sup__1 = 3 THEN
-            sup := sup_s7;
-        ELSIF edge_sup__1 = 4 THEN
-            sup := sup_s9;
-        ELSIF edge_sup__1 = 5 THEN
-            sup := sup_s1;
-        END_IF;
-        IF edge_hw_button__1 = 1 THEN
-=======
+            edge_hw_button_1 := 1;
+        ELSE
+            eventEnabled := FALSE;
+        END_IF;
+    END_IF;
+    IF eventEnabled THEN
+        isProgress := TRUE;
         current_hw_button_1 := hw_button;
         current_sup_3 := sup;
-        IF syncAutEdge_6 = 1 THEN
+        IF edge_sup_1 = 1 THEN
             sup := sup_s4;
-        ELSIF syncAutEdge_6 = 2 THEN
+        ELSIF edge_sup_1 = 2 THEN
             sup := sup_s5;
-        ELSIF syncAutEdge_6 = 3 THEN
+        ELSIF edge_sup_1 = 3 THEN
             sup := sup_s7;
-        ELSIF syncAutEdge_6 = 4 THEN
+        ELSIF edge_sup_1 = 4 THEN
             sup := sup_s9;
-        ELSIF syncAutEdge_6 = 5 THEN
+        ELSIF edge_sup_1 = 5 THEN
             sup := sup_s1;
         END_IF;
-        IF syncAutEdge_7 = 1 THEN
->>>>>>> 72226688
+        IF edge_hw_button_1 = 1 THEN
             hw_button := hw_button_Released;
         END_IF;
     END_IF;
@@ -332,25 +219,15 @@
     (* Try to perform event "lamp.on". *)
     eventEnabled := TRUE;
     IF sup = sup_s2 THEN
-<<<<<<< HEAD
-        edge_sup__1 := 1;
+        edge_sup_1 := 1;
     ELSIF sup = sup_s4 THEN
-        edge_sup__1 := 2;
-=======
-        syncAutEdge_8 := 1;
-    ELSIF sup = sup_s4 THEN
-        syncAutEdge_8 := 2;
->>>>>>> 72226688
+        edge_sup_1 := 2;
     ELSE
         eventEnabled := FALSE;
     END_IF;
     IF eventEnabled THEN
         IF hw_lamp = hw_lamp_Off THEN
-<<<<<<< HEAD
-            edge_hw_lamp__1 := 1;
-=======
-            syncAutEdge_9 := 1;
->>>>>>> 72226688
+            edge_hw_lamp_1 := 1;
         ELSE
             eventEnabled := FALSE;
         END_IF;
@@ -359,23 +236,13 @@
         isProgress := TRUE;
         current_hw_lamp := hw_lamp;
         current_hw_lamp_bit := hw_lamp_bit;
-<<<<<<< HEAD
-        current_sup__4 := sup;
-        IF edge_sup__1 = 1 THEN
+        current_sup_4 := sup;
+        IF edge_sup_1 = 1 THEN
             sup := sup_s3;
-        ELSIF edge_sup__1 = 2 THEN
+        ELSIF edge_sup_1 = 2 THEN
             sup := sup_s5;
         END_IF;
-        IF edge_hw_lamp__1 = 1 THEN
-=======
-        current_sup_4 := sup;
-        IF syncAutEdge_8 = 1 THEN
-            sup := sup_s3;
-        ELSIF syncAutEdge_8 = 2 THEN
-            sup := sup_s5;
-        END_IF;
-        IF syncAutEdge_9 = 1 THEN
->>>>>>> 72226688
+        IF edge_hw_lamp_1 = 1 THEN
             hw_lamp_bit := TRUE;
             hw_lamp := hw_lamp_On;
         END_IF;
@@ -384,52 +251,30 @@
     (* Try to perform event "lamp.off". *)
     eventEnabled := TRUE;
     IF sup = sup_s8 THEN
-<<<<<<< HEAD
-        edge_sup__1 := 1;
+        edge_sup_1 := 1;
     ELSIF sup = sup_s9 THEN
-        edge_sup__1 := 2;
-=======
-        syncAutEdge_10 := 1;
-    ELSIF sup = sup_s9 THEN
-        syncAutEdge_10 := 2;
->>>>>>> 72226688
+        edge_sup_1 := 2;
     ELSE
         eventEnabled := FALSE;
     END_IF;
     IF eventEnabled THEN
         IF hw_lamp = hw_lamp_On THEN
-<<<<<<< HEAD
-            edge_hw_lamp__1 := 1;
-=======
-            syncAutEdge_11 := 1;
->>>>>>> 72226688
-        ELSE
-            eventEnabled := FALSE;
-        END_IF;
-    END_IF;
-    IF eventEnabled THEN
-        isProgress := TRUE;
-<<<<<<< HEAD
-        current_hw_lamp__1 := hw_lamp;
-        current_hw_lamp_bit__1 := hw_lamp_bit;
-        current_sup__5 := sup;
-        IF edge_sup__1 = 1 THEN
-            sup := sup_s10;
-        ELSIF edge_sup__1 = 2 THEN
-            sup := sup_s1;
-        END_IF;
-        IF edge_hw_lamp__1 = 1 THEN
-=======
+            edge_hw_lamp_1 := 1;
+        ELSE
+            eventEnabled := FALSE;
+        END_IF;
+    END_IF;
+    IF eventEnabled THEN
+        isProgress := TRUE;
         current_hw_lamp_1 := hw_lamp;
         current_hw_lamp_bit_1 := hw_lamp_bit;
         current_sup_5 := sup;
-        IF syncAutEdge_10 = 1 THEN
+        IF edge_sup_1 = 1 THEN
             sup := sup_s10;
-        ELSIF syncAutEdge_10 = 2 THEN
+        ELSIF edge_sup_1 = 2 THEN
             sup := sup_s1;
         END_IF;
-        IF syncAutEdge_11 = 1 THEN
->>>>>>> 72226688
+        IF edge_hw_lamp_1 = 1 THEN
             hw_lamp_bit := FALSE;
             hw_lamp := hw_lamp_Off;
         END_IF;
