--- conflicted
+++ resolved
@@ -21,12 +21,8 @@
      *
      * ----
      * Automaton "Block":
-<<<<<<< HEAD
-     *
-     * - PLC edge selection variable "edge_Block".
-=======
+     *
      * - No variables in this component.
->>>>>>> 6bf89b57
      *
      * - No use of uncontrollable events.
      *
@@ -47,12 +43,8 @@
      *
      * ----
      * Automaton "UseChannel":
-<<<<<<< HEAD
-     *
-     * - PLC edge selection variable "edge_UseChannel".
-=======
+     *
      * - No variables in this component.
->>>>>>> 6bf89b57
      *
      * - No use of uncontrollable events.
      *
