//////////////////////////////////////////////////////////////////////////////
// Copyright (c) 2010, 2021 Contributors to the Eclipse Foundation
//
// See the NOTICE file(s) distributed with this work for additional
// information regarding copyright ownership.
//
// This program and the accompanying materials are made available
// under the terms of the MIT License which is available at
// https://opensource.org/licenses/MIT
//
// SPDX-License-Identifier: MIT
//////////////////////////////////////////////////////////////////////////////

package org.eclipse.escet.cif.common;

import java.util.Collection;
<<<<<<< HEAD
import java.util.List;
=======
>>>>>>> e9104afc

import org.eclipse.escet.cif.metamodel.cif.ComplexComponent;
import org.eclipse.escet.cif.metamodel.cif.Component;
import org.eclipse.escet.cif.metamodel.cif.Group;
import org.eclipse.escet.cif.metamodel.cif.automata.Automaton;
import org.eclipse.escet.cif.metamodel.cif.declarations.Declaration;
import org.eclipse.escet.cif.metamodel.cif.declarations.DiscVariable;
import org.eclipse.escet.cif.metamodel.cif.declarations.Event;
import org.eclipse.escet.cif.metamodel.cif.declarations.InputVariable;

/**
 * CIF collect utility methods. This is not about collections of values, but about collecting certain kinds of objects
 * from a CIF specification.
 */
public class CifCollectUtils {
    /** Constructor for the {@link CifCollectUtils} class. */
    private CifCollectUtils() {
        // Static class.
    }

    /**
     * Collect the events declared in the given component (recursively). Note that since the 'tau' event is not declared
     * explicitly, it will not be collected.
     *
     * <p>
     * Does not support component definition/instantiation.
     * </p>
     *
     * @param comp The component.
     * @param events The events collected so far. Is modified in-place.
     */
    public static void collectEvents(ComplexComponent comp, Collection<Event> events) {
        // Collect locally.
        for (Declaration decl: comp.getDeclarations()) {
            if (decl instanceof Event) {
                events.add((Event)decl);
            }
        }

        // Collect recursively.
        if (comp instanceof Group) {
            for (Component child: ((Group)comp).getComponents()) {
                collectEvents((ComplexComponent)child, events);
            }
        }
    }

    /**
     * Collect the controllable events declared in the given component (recursively).
     *
     * <p>
     * Does not support component definition/instantiation.
     * </p>
     *
     * @param comp The component.
     * @param ctrlEvents The controllable events collected so far. Is modified in-place.
     */
    public static void collectControllableEvents(ComplexComponent comp, Collection<Event> ctrlEvents) {
        // Collect locally.
        for (Declaration decl: comp.getDeclarations()) {
            if (decl instanceof Event && ((Event)decl).getControllable() != null && ((Event)decl).getControllable()) {
                ctrlEvents.add((Event)decl);
            }
        }

        // Collect recursively.
        if (comp instanceof Group) {
            for (Component child: ((Group)comp).getComponents()) {
                collectControllableEvents((ComplexComponent)child, ctrlEvents);
            }
        }
    }

    /**
     * Collect the automata declared in the given component (recursively).
     *
     * <p>
     * Does not support component definition/instantiation.
     * </p>
     *
     * @param comp The component.
     * @param automata The automata collected so far. Is modified in-place.
     */
    public static void collectAutomata(ComplexComponent comp, Collection<Automaton> automata) {
        if (comp instanceof Automaton) {
            // Add automaton.
            automata.add((Automaton)comp);
        } else {
            // Collect recursively.
            for (Component child: ((Group)comp).getComponents()) {
                collectAutomata((ComplexComponent)child, automata);
            }
        }
    }

    /**
     * Collect the discrete and input variables declared in the given component (recursively).
     *
     * <p>
     * Does not support component definition/instantiation.
     * </p>
     *
     * @param comp The component.
     * @param variables The discrete and input variables collected so far. Is modified in-place.
     */
    public static void collectDiscAndInputVariables(ComplexComponent comp, List<Declaration> variables) {
        for (Declaration decl: comp.getDeclarations()) {
            if (decl instanceof DiscVariable || decl instanceof InputVariable) {
                variables.add(decl);
            }
        }

        // Collect recursively.
        if (comp instanceof Group) {
            for (Component child : ((Group)comp).getComponents()) {
                collectDiscAndInputVariables((ComplexComponent)child, variables);
            }
        }
    }
}<|MERGE_RESOLUTION|>--- conflicted
+++ resolved
@@ -14,19 +14,13 @@
 package org.eclipse.escet.cif.common;
 
 import java.util.Collection;
-<<<<<<< HEAD
-import java.util.List;
-=======
->>>>>>> e9104afc
 
 import org.eclipse.escet.cif.metamodel.cif.ComplexComponent;
 import org.eclipse.escet.cif.metamodel.cif.Component;
 import org.eclipse.escet.cif.metamodel.cif.Group;
 import org.eclipse.escet.cif.metamodel.cif.automata.Automaton;
 import org.eclipse.escet.cif.metamodel.cif.declarations.Declaration;
-import org.eclipse.escet.cif.metamodel.cif.declarations.DiscVariable;
 import org.eclipse.escet.cif.metamodel.cif.declarations.Event;
-import org.eclipse.escet.cif.metamodel.cif.declarations.InputVariable;
 
 /**
  * CIF collect utility methods. This is not about collections of values, but about collecting certain kinds of objects
@@ -66,32 +60,6 @@
     }
 
     /**
-     * Collect the controllable events declared in the given component (recursively).
-     *
-     * <p>
-     * Does not support component definition/instantiation.
-     * </p>
-     *
-     * @param comp The component.
-     * @param ctrlEvents The controllable events collected so far. Is modified in-place.
-     */
-    public static void collectControllableEvents(ComplexComponent comp, Collection<Event> ctrlEvents) {
-        // Collect locally.
-        for (Declaration decl: comp.getDeclarations()) {
-            if (decl instanceof Event && ((Event)decl).getControllable() != null && ((Event)decl).getControllable()) {
-                ctrlEvents.add((Event)decl);
-            }
-        }
-
-        // Collect recursively.
-        if (comp instanceof Group) {
-            for (Component child: ((Group)comp).getComponents()) {
-                collectControllableEvents((ComplexComponent)child, ctrlEvents);
-            }
-        }
-    }
-
-    /**
      * Collect the automata declared in the given component (recursively).
      *
      * <p>
@@ -112,29 +80,4 @@
             }
         }
     }
-
-    /**
-     * Collect the discrete and input variables declared in the given component (recursively).
-     *
-     * <p>
-     * Does not support component definition/instantiation.
-     * </p>
-     *
-     * @param comp The component.
-     * @param variables The discrete and input variables collected so far. Is modified in-place.
-     */
-    public static void collectDiscAndInputVariables(ComplexComponent comp, List<Declaration> variables) {
-        for (Declaration decl: comp.getDeclarations()) {
-            if (decl instanceof DiscVariable || decl instanceof InputVariable) {
-                variables.add(decl);
-            }
-        }
-
-        // Collect recursively.
-        if (comp instanceof Group) {
-            for (Component child : ((Group)comp).getComponents()) {
-                collectDiscAndInputVariables((ComplexComponent)child, variables);
-            }
-        }
-    }
 }